/* Copyright 2018 Stanford, NVIDIA
 *
 * Licensed under the Apache License, Version 2.0 (the "License");
 * you may not use this file except in compliance with the License.
 * You may obtain a copy of the License at
 *
 *     http://www.apache.org/licenses/LICENSE-2.0
 *
 * Unless required by applicable law or agreed to in writing, software
 * distributed under the License is distributed on an "AS IS" BASIS,
 * WITHOUT WARRANTIES OR CONDITIONS OF ANY KIND, either express or implied.
 * See the License for the specific language governing permissions and
 * limitations under the License.
 */

#include <cstdio>
#include "rnn.h"
#include "rnn_mapper.h"

using namespace Legion;

LegionRuntime::Logger::Category log_nmt("nmt");

void parse_input_args(char **argv, int argc,
                      int &batch_size, int &num_layers, int &seq_length,
                      int &hidden_size, int &embed_size);

void set_global_config(GlobalConfig &global, int num_layers,
                       int seq_length, int num_parts);

void top_level_task(const Task *task, const std::vector<PhysicalRegion> &regions,
                    Context ctx, Runtime *runtime)
{
<<<<<<< HEAD
  int batch_size = 512;
  int num_layers = 1;
=======
  int batch_size = 128;
  int num_layers = 2;
>>>>>>> 493cdc67
  int seq_length = 40;
  int hidden_size = 1024;
  int embed_size = 1024;
  int vocab_size = 32 * 1024;
  int num_nodes = 1;
  int workers_per_node = 2;
  int num_parts = 2;
  int num_iterations = 10;
  {
    const InputArgs &command_args = HighLevelRuntime::get_input_args();
    char **argv = command_args.argv;
    int argc = command_args.argc;
    parse_input_args(argv, argc, batch_size, num_layers, seq_length,
                     hidden_size, embed_size);
  }
  GlobalConfig global;
  set_global_config(global, num_layers, seq_length, num_parts);
  RnnModel model(batch_size, num_layers, seq_length, hidden_size, embed_size,
                 vocab_size, num_parts, num_nodes, workers_per_node,
                 global, ctx, runtime);
  ArgumentMap local_args;
  size_t workSpaceSize = (size_t) 2 * 1024 * 1024 * 1024;
  Rect<1> workers_rect(Point<1>(0), Point<1>(num_nodes * workers_per_node-1));
  int idx = 0;
  for (PointInRectIterator<1> it(workers_rect); it(); it++) {
    TaskLauncher launcher(CUDNN_INIT_TASK_ID,
                          TaskArgument(&workSpaceSize, sizeof(workSpaceSize)),
                          Predicate::TRUE_PRED, 0/*MapperID*/,
                          RnnMapper::assign_to_gpu(idx));
    Future f = runtime->execute_task(ctx, launcher);
    model.dnn_handlers[idx++] = f.get_result<DnnHandle>();
  }

  model.init();
  double ts_start = Realm::Clock::current_time_in_microseconds();
  for (int i = 0; i < num_iterations; i++) {
    model.forward();
    model.backward();
    //model.update();
  }
  runtime->issue_execution_fence(ctx);
  TimingLauncher timer(MEASURE_MICRO_SECONDS);
  Future future = runtime->issue_timing_measurement(ctx, timer);
  future.get_void_result();
  double ts_end = Realm::Clock::current_time_in_microseconds();
  double run_time = 1e-6 * (ts_end - ts_start);
  printf("time = %.4fs\n", run_time);
}

int main(int argc, char **argv)
{
  Runtime::set_top_level_task_id(TOP_LEVEL_TASK_ID);
  {
    TaskVariantRegistrar registrar(TOP_LEVEL_TASK_ID, "top_level");
    registrar.add_constraint(ProcessorConstraint(Processor::LOC_PROC));
    //registrar.set_inner();
    Runtime::preregister_task_variant<top_level_task>(registrar, "top_level");
  }

  // DNN_INIT_TASK
  {
    TaskVariantRegistrar registrar(CUDNN_INIT_TASK_ID, "cudnn_init_task");
    registrar.add_constraint(ProcessorConstraint(Processor::TOC_PROC));
    registrar.set_leaf();
    Runtime::preregister_task_variant<DnnHandle, init_cudnn>(registrar, "cudnn_init_task");
  }
  //
  {
    TaskVariantRegistrar registrar(WORD_INIT_TASK_ID, "word_init_task(dummy)");
    registrar.add_constraint(ProcessorConstraint(Processor::TOC_PROC));
    registrar.set_leaf();
    Runtime::preregister_task_variant<RnnModel::word_init_task>(registrar, "word_init_task(dummy)");
  }
  // Word Embedding task
  {
    TaskVariantRegistrar registrar(EMBED_INIT_TASK_ID, "embed_init_task");
    registrar.add_constraint(ProcessorConstraint(Processor::TOC_PROC));
    registrar.set_leaf();
    Runtime::preregister_task_variant<OpMeta*, Embed::init_task>(registrar, "embed_init_task");
  }
  {
    TaskVariantRegistrar registrar(EMBED_FWD_TASK_ID, "embed_fwd_task");
    registrar.add_constraint(ProcessorConstraint(Processor::TOC_PROC));
    registrar.set_leaf();
    Runtime::preregister_task_variant<Embed::forward_task>(registrar, "embed_fwd_task");
  }
  {
    TaskVariantRegistrar registrar(EMBED_BWD_TASK_ID, "embed_bwd_task");
    registrar.add_constraint(ProcessorConstraint(Processor::TOC_PROC));
    registrar.set_leaf();
    Runtime::preregister_task_variant<Embed::backward_task>(registrar, "embed_bwd_task");
  }
  // LSTM task
  {
    TaskVariantRegistrar registrar(LSTM_INIT_TASK_ID, "lstm_init_task");
    registrar.add_constraint(ProcessorConstraint(Processor::TOC_PROC));
    registrar.set_leaf();
    Runtime::preregister_task_variant<OpMeta*, LSTM::init_task>(registrar, "lstm_init_task");
  }
  {
    TaskVariantRegistrar registrar(LSTM_FWD_TASK_ID, "lstm_fwd_task");
    registrar.add_constraint(ProcessorConstraint(Processor::TOC_PROC));
    registrar.set_leaf();
    Runtime::preregister_task_variant<LSTM::forward_task>(registrar, "lstm_fwd_task");
  }
  {
    TaskVariantRegistrar registrar(LSTM_BWD_TASK_ID, "lstm_bwd_task");
    registrar.add_constraint(ProcessorConstraint(Processor::TOC_PROC));
    registrar.set_leaf();
    Runtime::preregister_task_variant<LSTM::backward_task>(registrar, "lstm_bwd_task");
  }
  // Rnn Linear task
  {
    TaskVariantRegistrar registrar(RNN_LINEAR_INIT_TASK_ID, "linear_init_task");
    registrar.add_constraint(ProcessorConstraint(Processor::TOC_PROC));
    registrar.set_leaf();
    Runtime::preregister_task_variant<OpMeta*, Linear::init_task>(registrar, "linear_init_task");
  }
  {
    TaskVariantRegistrar registrar(RNN_LINEAR_FWD_TASK_ID, "linar_fwd_task");
    registrar.add_constraint(ProcessorConstraint(Processor::TOC_PROC));
    registrar.set_leaf();
    Runtime::preregister_task_variant<Linear::forward_task>(registrar, "linear_fwd_task");
  }
  {
    TaskVariantRegistrar registrar(RNN_LINEAR_BWD_TASK_ID, "linear_bwd_task");
    registrar.add_constraint(ProcessorConstraint(Processor::TOC_PROC));
    registrar.set_leaf();
    Runtime::preregister_task_variant<Linear::backward_task>(registrar, "linear_bwd_task");
  }
  {
    TaskVariantRegistrar registrar(RNN_LINEAR_BWD2_TASK_ID, "linear_bwd2_task");
    registrar.add_constraint(ProcessorConstraint(Processor::TOC_PROC));
    registrar.set_leaf();
    Runtime::preregister_task_variant<Linear::backward2_task>(registrar, "linear_bwd2_task");
  }
  // Softmax (Data Parallel Implementation) task
  {
    TaskVariantRegistrar registrar(RNN_SOFTMAXDP_INIT_TASK_ID, "softmaxDP_init_task");
    registrar.add_constraint(ProcessorConstraint(Processor::TOC_PROC));
    registrar.set_leaf();
    Runtime::preregister_task_variant<OpMeta*, SoftmaxDP::init_task>(registrar, "softmaxDP_init_task");
  }
  {
    TaskVariantRegistrar registrar(RNN_SOFTMAXDP_FWD_TASK_ID, "softmaxDP_fwd_task");
    registrar.add_constraint(ProcessorConstraint(Processor::TOC_PROC));
    registrar.set_leaf();
    Runtime::preregister_task_variant<SoftmaxDP::forward_task>(registrar, "softmaxDP_fwd_task");
  }
  {
    TaskVariantRegistrar registrar(RNN_SOFTMAXDP_BWD_TASK_ID, "softmaxDP_bwd_task");
    registrar.add_constraint(ProcessorConstraint(Processor::TOC_PROC));
    registrar.set_leaf();
    Runtime::preregister_task_variant<SoftmaxDP::backward_task>(registrar, "softmaxDP_bwd_task");
  }
  // Params related tasks
  {
    TaskVariantRegistrar registrar(PARAMS_INIT_TASK_ID, "params_init_task");
    registrar.add_constraint(ProcessorConstraint(Processor::TOC_PROC));
    registrar.set_leaf();
    Runtime::preregister_task_variant<RnnModel::params_init_task>(registrar, "params_init_task");
  }
  {
    TaskVariantRegistrar registrar(ZERO_1D_INIT_TASK_ID, "zero_1d_init_task");
    registrar.add_constraint(ProcessorConstraint(Processor::TOC_PROC));
    registrar.set_leaf();
    Runtime::preregister_task_variant<RnnModel::zero_1d_init_task>(registrar, "zero_1d_init_task");
  }
  {
    TaskVariantRegistrar registrar(ZERO_2D_INIT_TASK_ID, "zero_2d_init_task");
    registrar.add_constraint(ProcessorConstraint(Processor::TOC_PROC));
    registrar.set_leaf();
    Runtime::preregister_task_variant<RnnModel::zero_2d_init_task>(registrar, "zero_2d_init_task");
  }
  {
    TaskVariantRegistrar registrar(ZERO_3D_INIT_TASK_ID, "zero_3d_init_task");
    registrar.add_constraint(ProcessorConstraint(Processor::TOC_PROC));
    registrar.set_leaf();
    Runtime::preregister_task_variant<RnnModel::zero_3d_init_task>(registrar, "zero_3d_init_task");
  }
  {
    TaskVariantRegistrar registrar(PARAMS_UPD_TASK_ID, "params_upd_task");
    registrar.add_constraint(ProcessorConstraint(Processor::TOC_PROC));
    registrar.set_leaf();
    Runtime::preregister_task_variant<RnnModel::params_update_task>(registrar, "params_upd_task");
  }
  // Dummy tasks
  {
    TaskVariantRegistrar registrar(DUMMY_TASK_ID, "dummy_task");
    registrar.add_constraint(ProcessorConstraint(Processor::TOC_PROC));
    registrar.set_leaf();
    Runtime::preregister_task_variant<RnnModel::dummy_task>(registrar, "dummy_task");
  }

  Runtime::add_registration_callback(update_mappers);
  return Runtime::start(argc, argv);
}

void parse_input_args(char **argv, int argc,
                      int &batch_size, int &num_layers, int &seq_length,
                      int &hidden_size, int &embed_size)
{
  for (int i = 1; i < argc; i++)
  {
    if (!strcmp(argv[i], "-b"))
    {
      batch_size = atoi(argv[++i]);
      continue;
    }
    if (!strcmp(argv[i], "-l"))
    {
      num_layers = atoi(argv[++i]);
      continue;
    }
    if (!strcmp(argv[i], "-s"))
    {
      seq_length = atoi(argv[++i]);
      continue;
    }
    if (!strcmp(argv[i], "-h"))
    {
      hidden_size = atoi(argv[++i]);
      continue;
    }
    if (!strcmp(argv[i], "-e"))
    {
      embed_size = atoi(argv[++i]);
      continue;
    }
  }
}

void set_global_config(GlobalConfig &global, int num_layers, int seq_length, int num_parts)
{
  for (int i = 0; i * LSTM_PER_NODE_LENGTH < 2 * seq_length; i++) {
    ParallelConfig pc;
    pc.nDims = 1;
    pc.dim[0] = num_parts;
    for (int j = 0; j < num_parts; j++)
      //pc.gpu[j] = i * LSTM_PER_NODE_LENGTH < seq_length ? 0 : 1;
      pc.gpu[j] = j;
    global.embed[i] = pc;
  }
  for (int i = 0; i < num_layers; i++)
    for (int j = 0; j * LSTM_PER_NODE_LENGTH < 2 * seq_length; j++) {
      ParallelConfig pc;
      pc.nDims = 1;
      pc.dim[0] = num_parts;
      for (int k = 0; k < num_parts; k++)
        pc.gpu[k] = k;
      global.lstm[i][j] = pc;
    }
  for (int i = 0; i * LSTM_PER_NODE_LENGTH < seq_length; i++) {
    ParallelConfig pc;
    pc.nDims = 2;
    pc.dim[0] = 1;
    pc.dim[1] = num_parts;
    for (int j = 0; j < num_parts; j++)
      pc.gpu[j] = j;
    global.linear[i] = pc;
  }
  for (int i = 0; i * LSTM_PER_NODE_LENGTH < seq_length; i++) {
    ParallelConfig pc;
    pc.nDims = 1;
    pc.dim[0] = num_parts;
    for (int j = 0; j < num_parts; j++)
      pc.gpu[j] = j;
    global.softmax[i] = pc;
  }
}
<|MERGE_RESOLUTION|>--- conflicted
+++ resolved
@@ -31,13 +31,8 @@
 void top_level_task(const Task *task, const std::vector<PhysicalRegion> &regions,
                     Context ctx, Runtime *runtime)
 {
-<<<<<<< HEAD
-  int batch_size = 512;
-  int num_layers = 1;
-=======
   int batch_size = 128;
   int num_layers = 2;
->>>>>>> 493cdc67
   int seq_length = 40;
   int hidden_size = 1024;
   int embed_size = 1024;
