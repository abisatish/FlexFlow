#ifndef _FLEXFLOW_OPS_KERNELS_BATCH_MATMUL_KERNELS_H
#define _FLEXFLOW_OPS_KERNELS_BATCH_MATMUL_KERNELS_H

<<<<<<< HEAD
#include "kernels/device.h"
#include "kernels/per_device_op_state.h"
#include "kernels/config.h"
=======
#include "device.h"
#include "op_meta.h"
>>>>>>> a47b0230

namespace FlexFlow {

class BatchMatmulPerDeviceState : public PerDeviceOpState {
public:
  BatchMatmulPerDeviceState(FFHandler handler);
  int a_seq_length_dim, b_seq_length_dim;
};

namespace Kernels {
namespace BatchMatmul {

void forward_kernel(ffStream_t stream,
                    PerDeviceOpState const *,
                    float *o_ptr,
                    float const *a_ptr,
                    float const *b_ptr,
                    float const *c_ptr,
                    int m,
                    int n,
                    int k,
                    int batch,
                    int a_seq_length_dim = -1,
                    int b_seq_length_dim = -1,
                    int seq_length = -1);

void backward_kernel(ffStream_t stream,
                     PerDeviceOpState const *,
                     float const *o_ptr,
                     float const *o_grad_ptr,
                     float const *a_ptr,
                     float *a_grad_ptr,
                     float const *b_ptr,
                     float *b_grad_ptr,
                     float *c_grad_ptr,
                     int m,
                     int n,
                     int k,
                     int batch);

}
}
}

#endif <|MERGE_RESOLUTION|>--- conflicted
+++ resolved
@@ -1,14 +1,9 @@
 #ifndef _FLEXFLOW_OPS_KERNELS_BATCH_MATMUL_KERNELS_H
 #define _FLEXFLOW_OPS_KERNELS_BATCH_MATMUL_KERNELS_H
 
-<<<<<<< HEAD
 #include "kernels/device.h"
 #include "kernels/per_device_op_state.h"
 #include "kernels/config.h"
-=======
-#include "device.h"
-#include "op_meta.h"
->>>>>>> a47b0230
 
 namespace FlexFlow {
 
@@ -22,7 +17,7 @@
 namespace BatchMatmul {
 
 void forward_kernel(ffStream_t stream,
-                    PerDeviceOpState const *,
+                    BatchMatmulPerDeviceOpState const *,
                     float *o_ptr,
                     float const *a_ptr,
                     float const *b_ptr,
@@ -36,7 +31,7 @@
                     int seq_length = -1);
 
 void backward_kernel(ffStream_t stream,
-                     PerDeviceOpState const *,
+                     BatchMatmulPerDeviceOpState const *,
                      float const *o_ptr,
                      float const *o_grad_ptr,
                      float const *a_ptr,
