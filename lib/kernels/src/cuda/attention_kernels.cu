/* Copyright 2023 CMU, Facebook, LANL, MIT, NVIDIA, and Stanford (alphabetical)
 *
 * Licensed under the Apache License, Version 2.0 (the "License");
 * you may not use this file except in compliance with the License.
 * You may obtain a copy of the License at
 *
 *     http://www.apache.org/licenses/LICENSE-2.0
 *
 * Unless required by applicable law or agreed to in writing, software
 * distributed under the License is distributed on an "AS IS" BASIS,
 * WITHOUT WARRANTIES OR CONDITIONS OF ANY KIND, either express or implied.
 * See the License for the specific language governing permissions and
 * limitations under the License.
 */

#include "kernels/attention_kernels.h"
#include "kernels/cuda_helper.h"

namespace FlexFlow {
namespace Kernels {
namespace MultiHeadAttention {

void init_kernel(MHAPerDeviceState *m,
                 int num_samples,
                 int num_heads,
                 int qSize,
                 int kSize,
                 int vSize,
                 int qProjSize,
                 int kProjSize,
                 int vProjSize,
                 int oProjSize,
                 int qoSeqLength,
                 int kvSeqLength,
                 bool add_bias_kv) {
  cudaStream_t stream;
  
  checkCUDNN(cudnnSetStream(m->handle.dnn, stream));
  checkCUDNN(cudnnCreateAttnDescriptor(&m->attnDesc));
  checkCUDNN(cudnnCreateSeqDataDescriptor(&m->qDesc));
  checkCUDNN(cudnnCreateSeqDataDescriptor(&m->kDesc));
  checkCUDNN(cudnnCreateSeqDataDescriptor(&m->vDesc));
  checkCUDNN(cudnnCreateSeqDataDescriptor(&m->oDesc));
  // Currently do not support adding bias to key/value projection
  assert(!add_bias_kv);
  cudnnAttnQueryMap_t attnMode = CUDNN_ATTN_QUERYMAP_ALL_TO_ONE;
  // Assume no beam search for now
  int maxBeamSize = 1;
  // printf("batchSize(%d) qSize(%d) kSize(%d) vSize(%d) qProjSize(%d)
  // kProjSize(%d)\n",
  //     num_samples, attn->qSize, attn->kSize, attn->vSize, attn->qProjSize,
  //     attn->kProjSize);
  // printf("vProjSize(%d) oProjSize(%d) qoSeqLength(%d) kvSeqLength(%d)\n",
  //     attn->vProjSize, attn->oProjSize, attn->qoSeqLength,
  //     attn->kvSeqLength);
  cudnnMathType_t math_type;
  if (m->handle.allowTensorOpMathConversion) {
    math_type = CUDNN_TENSOR_OP_MATH_ALLOW_CONVERSION;
  } else {
    math_type = CUDNN_TENSOR_OP_MATH;
  }
  checkCUDNN(cudnnSetAttnDescriptor(m->attnDesc,
                                    attnMode,
                                    num_heads,
                                    1.0f /*smScalar*/,
                                    CUDNN_DATA_FLOAT,
                                    CUDNN_DATA_FLOAT,
                                    math_type,
                                    NULL /*attnDropoutDesc*/,
                                    NULL /*postDropoutDesc*/,
                                    qSize,
                                    kSize,
                                    vSize,
                                    qProjSize,
                                    kProjSize,
                                    vProjSize,
                                    oProjSize,
                                    qoSeqLength,
                                    kvSeqLength,
                                    num_samples,
                                    maxBeamSize));
  size_t workSpaceSize;
  checkCUDNN(cudnnGetMultiHeadAttnBuffers(
      m->handle.dnn, m->attnDesc, &m->weightSize, &workSpaceSize, &m->reserveSpaceSize));
  assert(workSpaceSize <= m->handle.workSpaceSize);
  // printf("weightSize(%zu) workSpaceSize(%zu) reserveSpaceSize(%zu)\n",
  // weightSize, workSpaceSize, reserveSpaceSize);
  int dimA[CUDNN_SEQDATA_DIM_COUNT];
  cudnnSeqDataAxis_t axes[CUDNN_SEQDATA_DIM_COUNT];
  assert(CUDNN_SEQDATA_DIM_COUNT == 4);
  axes[3] = CUDNN_SEQDATA_VECT_DIM; // 3 = nbDims-1
  axes[2] = CUDNN_SEQDATA_BEAM_DIM;
  axes[1] = CUDNN_SEQDATA_TIME_DIM;
  axes[0] = CUDNN_SEQDATA_BATCH_DIM;
  int *qoSeqArray = (int *)malloc(sizeof(int) * num_samples);
  int *kvSeqArray = (int *)malloc(sizeof(int) * num_samples);
  for (int i = 0; i < num_samples; i++) {
    qoSeqArray[i] = qoSeqLength;
    kvSeqArray[i] = kvSeqLength;
  }
  // Set qDesc
  {
    dimA[CUDNN_SEQDATA_BEAM_DIM] = 1;
    dimA[CUDNN_SEQDATA_BATCH_DIM] = num_samples;
    dimA[CUDNN_SEQDATA_TIME_DIM] = qoSeqLength;
    dimA[CUDNN_SEQDATA_VECT_DIM] = qSize;
    checkCUDNN(cudnnSetSeqDataDescriptor(m->qDesc,
                                         CUDNN_DATA_FLOAT,
                                         CUDNN_SEQDATA_DIM_COUNT,
                                         dimA,
                                         axes,
                                         num_samples,
                                         qoSeqArray,
                                         NULL));
  }
  // Set kDesc
  {
    dimA[CUDNN_SEQDATA_BEAM_DIM] = 1;
    dimA[CUDNN_SEQDATA_BATCH_DIM] = num_samples;
    dimA[CUDNN_SEQDATA_TIME_DIM] = kvSeqLength;
    dimA[CUDNN_SEQDATA_VECT_DIM] = kSize;
    checkCUDNN(cudnnSetSeqDataDescriptor(m->kDesc,
                                         CUDNN_DATA_FLOAT,
                                         CUDNN_SEQDATA_DIM_COUNT,
                                         dimA,
                                         axes,
                                         num_samples,
                                         kvSeqArray,
                                         NULL));
  }
  // Set vDesc
  {
    dimA[CUDNN_SEQDATA_BEAM_DIM] = 1;
    dimA[CUDNN_SEQDATA_BATCH_DIM] = num_samples;
    dimA[CUDNN_SEQDATA_TIME_DIM] = kvSeqLength;
    dimA[CUDNN_SEQDATA_VECT_DIM] = vSize;
    checkCUDNN(cudnnSetSeqDataDescriptor(m->vDesc,
                                         CUDNN_DATA_FLOAT,
                                         CUDNN_SEQDATA_DIM_COUNT,
                                         dimA,
                                         axes,
                                         num_samples,
                                         kvSeqArray,
                                         NULL));
  }
  // Set oDesc
  {
    dimA[CUDNN_SEQDATA_BEAM_DIM] = 1;
    dimA[CUDNN_SEQDATA_BATCH_DIM] = num_samples;
    dimA[CUDNN_SEQDATA_TIME_DIM] = qoSeqLength;
    dimA[CUDNN_SEQDATA_VECT_DIM] = oProjSize;
    checkCUDNN(cudnnSetSeqDataDescriptor(m->oDesc,
                                         CUDNN_DATA_FLOAT,
                                         CUDNN_SEQDATA_DIM_COUNT,
                                         dimA,
                                         axes,
                                         num_samples,
                                         qoSeqArray,
                                         NULL));
  }
  // allocate memory for the seqArray and reserve space
  {
    size_t totalSize = m->reserveSpaceSize + sizeof(int) * num_samples * 2;

    m->devQoSeqArray = (int *)m->gpu_alloc(totalSize);
    checkCUDA(cudaMemcpy(m->devQoSeqArray,
                         qoSeqArray,
                         sizeof(int) * num_samples,
                         cudaMemcpyHostToDevice));
    m->devKvSeqArray = m->devQoSeqArray + num_samples;
    checkCUDA(cudaMemcpy(m->devKvSeqArray,
                         kvSeqArray,
                         sizeof(int) * num_samples,
                         cudaMemcpyHostToDevice));
    m->reserveSpace = m->devKvSeqArray + num_samples;
  }
  // allocate memory for loWinIdx/hiWinIdx
  m->loWinIdx = (int *)malloc(sizeof(int) * qoSeqLength);
  m->hiWinIdx = (int *)malloc(sizeof(int) * qoSeqLength);
  for (int i = 0; i < qoSeqLength; i++) {
    m->loWinIdx[i] = 0;
    m->hiWinIdx[i] = kvSeqLength;
  }
  free(qoSeqArray);
  free(kvSeqArray);
}

/* void forward_kernel_wrapper(MHAPerDeviceState const *m, */
/*                                                 float const *query_ptr, */
/*                                                 float const *key_ptr, */
/*                                                 float const *value_ptr, */
/*                                                 float const *weight_ptr, */
/*                                                 float *output_ptr) { */
/*   wrapper(Internal::forward_kernel, m->profiling, ) */
/*   cudaStream_t stream; */
/*    */

/*   cudaEvent_t t_start, t_end; */
/*   if (m->profiling) { */
/*     cudaEventCreate(&t_start); */
/*     cudaEventCreate(&t_end); */
/*     cudaEventRecord(t_start, stream); */
/*   } */
/*   Internal::forward_kernel( */
/*       m, query_ptr, key_ptr, value_ptr, weight_ptr, output_ptr, stream); */
/*   if (m->profiling) { */
/*     cudaEventRecord(t_end, stream); */
/*     checkCUDA(cudaEventSynchronize(t_end)); */
/*     float elapsed = 0; */
/*     checkCUDA(cudaEventElapsedTime(&elapsed, t_start, t_end)); */
/*     cudaEventDestroy(t_start); */
/*     cudaEventDestroy(t_end); */
/*     printf("MultiHeadAttention forward time = %.2fms\n", elapsed); */
/*     // print_tensor<3, float>(acc_query.ptr, acc_query.rect, */
/*     // "[Attention:forward:query]"); print_tensor<3, float>(acc_output.ptr, */
/*     // acc_output.rect, "[Attention:forward:output]"); */
/*   } */
/* } */

/* void backward_kernel_wrapper( */
/*     MHAPerDeviceState const *m, */
/*     float const *query_ptr, */
/*     float *query_grad_ptr, */
/*     float const *key_ptr, */
/*     float *key_grad_ptr, */
/*     float const *value_ptr, */
/*     float *value_grad_ptr, */
/*     float const *weight_ptr, */
/*     float *weight_grad_ptr, */
/*     float const *output_grad_ptr) { */
/*   cudaStream_t stream; */
/*    */

/*   cudaEvent_t t_start, t_end; */
/*   if (m->profiling) { */
/*     cudaEventCreate(&t_start); */
/*     cudaEventCreate(&t_end); */
/*     cudaEventRecord(t_start, stream); */
/*   } */

/*   Internal::backward_kernel(m, */
/*                                       query_ptr, */
/*                                       query_grad_ptr, */
/*                                       key_ptr, */
/*                                       key_grad_ptr, */
/*                                       value_ptr, */
/*                                       value_grad_ptr, */
/*                                       weight_ptr, */
/*                                       weight_grad_ptr, */
/*                                       output_grad_ptr, */
/*                                       stream); */
/*   if (m->profiling) { */
/*     cudaEventRecord(t_end, stream); */
/*     checkCUDA(cudaEventSynchronize(t_end)); */
/*     float elapsed = 0; */
/*     checkCUDA(cudaEventElapsedTime(&elapsed, t_start, t_end)); */
/*     cudaEventDestroy(t_start); */
/*     cudaEventDestroy(t_end); */
/*     printf("MultiHeadAttention backward time = %.2fms\n", elapsed); */
/*   } */
/* } */

/* namespace Internal { */

void forward_kernel(cudaStream_t stream,
                    MHAPerDeviceState *m,
                    float const *query_ptr,
                    float const *key_ptr,
                    float const *value_ptr,
                    float const *weight_ptr,
                    float *output_ptr) {
  checkCUDNN(cudnnSetStream(m->handle.dnn, stream));

  checkCUDNN(cudnnMultiHeadAttnForward(m->handle.dnn,
                                       m->attnDesc,
                                       -1,
                                       m->loWinIdx,
                                       m->hiWinIdx,
                                       m->devQoSeqArray,
                                       m->devKvSeqArray,
                                       m->qDesc,
                                       query_ptr,
                                       nullptr /*residual*/,
                                       m->kDesc,
                                       key_ptr,
                                       m->vDesc,
                                       value_ptr,
                                       m->oDesc,
                                       output_ptr,
                                       m->weightSize,
                                       weight_ptr,
                                       m->handle.workSpaceSize,
                                       m->handle.workSpace,
                                       m->reserveSpaceSize,
                                       m->reserveSpace));
}

void backward_kernel(cudaStream_t stream,
                     MHAPerDeviceState *m,
                     float const *query_ptr,
                     float *query_grad_ptr,
                     float const *key_ptr,
                     float *key_grad_ptr,
                     float const *value_ptr,
                     float *value_grad_ptr,
                     float const *weight_ptr,
                     float *weight_grad_ptr,
                     float const *output_grad_ptr) {
  checkCUDNN(cudnnSetStream(m->handle.dnn, stream));

  checkCUDNN(cudnnMultiHeadAttnBackwardData(m->handle.dnn,
                                            m->attnDesc,
                                            m->loWinIdx,
                                            m->hiWinIdx,
                                            m->devQoSeqArray,
                                            m->devKvSeqArray,
                                            m->oDesc,
                                            output_grad_ptr,
                                            m->qDesc,
                                            query_grad_ptr,
                                            query_ptr,
                                            m->kDesc,
                                            key_grad_ptr,
                                            key_ptr,
                                            m->vDesc,
                                            value_grad_ptr,
                                            value_ptr,
                                            m->weightSize,
                                            weight_ptr,
                                            m->handle.workSpaceSize,
                                            m->handle.workSpace,
                                            m->reserveSpaceSize,
                                            m->reserveSpace));
  checkCUDNN(cudnnMultiHeadAttnBackwardWeights(m->handle.dnn,
                                               m->attnDesc,
                                               CUDNN_WGRAD_MODE_ADD,
                                               m->qDesc,
                                               query_ptr,
                                               m->kDesc,
                                               key_ptr,
                                               m->vDesc,
                                               value_ptr,
                                               m->oDesc,
                                               output_grad_ptr,
                                               m->weightSize,
                                               weight_ptr,
                                               weight_grad_ptr,
                                               m->handle.workSpaceSize,
                                               m->handle.workSpace,
                                               m->reserveSpaceSize,
                                               m->reserveSpace));
}

/* } // namespace Internal */
} // namespace MultiHeadAttention
} // namespace Kernels

<<<<<<< HEAD
MHAPerDeviceState::MHAPerDeviceState(FFHandler handler,
                                               Memory gpu_mem,
                                               int num_samples,
                                               int num_heads,
                                               int qSize,
                                               int kSize,
                                               int vSize,
                                               int qProjSize,
                                               int kProjSize,
                                               int vProjSize,
                                               int oProjSize,
                                               int qoSeqLength,
                                               int kvSeqLength,
                                               bool add_bias_kv)
    : OpMeta(handler) {
}

MHAPerDeviceState::MHAPerDeviceState(FFHandler handler,
                                     std::unique_ptr<IAllocator> allocator,
                                     MultiHeadAttentionAttrs const &attrs,
                                     ArrayShape const &query_shape,
                                     ArrayShape const &key_shape,
                                     ArrayShape const &value_shape) {
  : MHAPerDeviceState(handler, 
                      allocator, 
                      query_shape[2],
                      attrs.num_heads, 
                      query_shape[0],
                      key_shape[0],
                      value_shape[0],
                      qProjSize(attrs),
                      kProjSize(attrs),
                      vProjSize(attrs),
                      oProjSize(attrs),
                      query_shape[1],
                      key_shape[1],
                      attrs.add_bias_kv)
{ }


=======
/* MHAPerDeviceState::MHAPerDeviceState(FFHandler handler, */
/*                                                Memory gpu_mem, */
/*                                                int num_samples, */
/*                                                int num_heads, */
/*                                                int qSize, */
/*                                                int kSize, */
/*                                                int vSize, */
/*                                                int qProjSize, */
/*                                                int kProjSize, */
/*                                                int vProjSize, */
/*                                                int oProjSize, */
/*                                                int qoSeqLength, */
/*                                                int kvSeqLength, */
/*                                                bool add_bias_kv) */
/*     : PerDeviceOpState(handler) { */
/* } */
>>>>>>> fe40602c

MHAPerDeviceState::~MHAPerDeviceState(void) {
  free(loWinIdx);
  free(hiWinIdx);
  checkCUDNN(cudnnDestroyAttnDescriptor(attnDesc));
  checkCUDNN(cudnnDestroySeqDataDescriptor(qDesc));
  checkCUDNN(cudnnDestroySeqDataDescriptor(kDesc));
  checkCUDNN(cudnnDestroySeqDataDescriptor(vDesc));
  checkCUDNN(cudnnDestroySeqDataDescriptor(oDesc));
}

} // namespace FlexFlow<|MERGE_RESOLUTION|>--- conflicted
+++ resolved
@@ -34,7 +34,7 @@
                  int kvSeqLength,
                  bool add_bias_kv) {
   cudaStream_t stream;
-  
+  checkCUDA(get_legion_stream(&stream));
   checkCUDNN(cudnnSetStream(m->handle.dnn, stream));
   checkCUDNN(cudnnCreateAttnDescriptor(&m->attnDesc));
   checkCUDNN(cudnnCreateSeqDataDescriptor(&m->qDesc));
@@ -193,7 +193,7 @@
 /*                                                 float *output_ptr) { */
 /*   wrapper(Internal::forward_kernel, m->profiling, ) */
 /*   cudaStream_t stream; */
-/*    */
+/*   checkCUDA(get_legion_stream(&stream)); */
 
 /*   cudaEvent_t t_start, t_end; */
 /*   if (m->profiling) { */
@@ -229,7 +229,7 @@
 /*     float *weight_grad_ptr, */
 /*     float const *output_grad_ptr) { */
 /*   cudaStream_t stream; */
-/*    */
+/*   checkCUDA(get_legion_stream(&stream)); */
 
 /*   cudaEvent_t t_start, t_end; */
 /*   if (m->profiling) { */
@@ -355,7 +355,6 @@
 } // namespace MultiHeadAttention
 } // namespace Kernels
 
-<<<<<<< HEAD
 MHAPerDeviceState::MHAPerDeviceState(FFHandler handler,
                                                Memory gpu_mem,
                                                int num_samples,
@@ -396,24 +395,6 @@
 { }
 
 
-=======
-/* MHAPerDeviceState::MHAPerDeviceState(FFHandler handler, */
-/*                                                Memory gpu_mem, */
-/*                                                int num_samples, */
-/*                                                int num_heads, */
-/*                                                int qSize, */
-/*                                                int kSize, */
-/*                                                int vSize, */
-/*                                                int qProjSize, */
-/*                                                int kProjSize, */
-/*                                                int vProjSize, */
-/*                                                int oProjSize, */
-/*                                                int qoSeqLength, */
-/*                                                int kvSeqLength, */
-/*                                                bool add_bias_kv) */
-/*     : PerDeviceOpState(handler) { */
-/* } */
->>>>>>> fe40602c
 
 MHAPerDeviceState::~MHAPerDeviceState(void) {
   free(loWinIdx);
