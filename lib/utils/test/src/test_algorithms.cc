--- conflicted
+++ resolved
@@ -1,167 +1,3 @@
-<<<<<<< HEAD
-// #include "doctest.h"
-// #include "utils/graph/algorithms.h"
-// #include "utils/graph/adjacency_multidigraph.h"
-// #include "utils/graph/adjacency_digraph.h"
-// #include "utils/graph/construction.h"
-// #include "utils/containers.h"
-
-// using namespace FlexFlow;
-
-// TEST_CASE("MultiDiGraph") {
-//   AdjacencyMultiDiGraph g;
-//   Node n1 = g.add_node();
-//   Node n2 = g.add_node();
-//   Node n3 = g.add_node();
-//   Node n4 = g.add_node();
-//   MultiDiEdge e1 {n1, n4, 0, 0};
-//   MultiDiEdge e2 {n1, n2, 0, 1};
-//   MultiDiEdge e3 {n1, n3, 0, 0};
-//   MultiDiEdge e4 {n2, n3, 0, 0};
-//   g.add_edge(e1);
-//   g.add_edge(e2);
-//   g.add_edge(e3);
-//   g.add_edge(e4);
-
-//   CHECK(get_nodes(g) == std::unordered_set<Node>{n1, n2, n3, n4});
-//   CHECK(get_edges(g) == std::unordered_set<MultiDiEdge>{e1, e2, e3, e4});
-//   CHECK(get_incoming_edges(g, {n2, n4}) ==
-//   std::unordered_set<MultiDiEdge>{e1, e2}); CHECK(get_incoming_edges(g, {n1})
-//   == std::unordered_set<MultiDiEdge>{}); CHECK(get_outgoing_edges(g, {n2,
-//   n4}) == std::unordered_set<MultiDiEdge>{e4}); CHECK(get_predecessors(g,
-//   {n1, n2, n3}) == std::unordered_map<Node, std::unordered_set<Node>>{
-//     {n1, {}},
-//     {n2, {n1}},
-//     {n3, {n1, n2}},
-//   });
-// }
-
-// TEST_CASE("DiGraph") {
-//   AdjacencyDiGraph g;
-//   Node n1 = g.add_node();
-//   Node n2 = g.add_node();
-//   Node n3 = g.add_node();
-//   Node n4 = g.add_node();
-//   DirectedEdge e1 {n1, n4};
-//   DirectedEdge e2 {n1, n2};
-//   DirectedEdge e3 {n1, n3};
-//   DirectedEdge e4 {n2, n3};
-//   g.add_edge(e1);
-//   g.add_edge(e2);
-//   g.add_edge(e3);
-//   g.add_edge(e4);
-
-//   CHECK(get_nodes(g) == std::unordered_set<Node>{n1, n2, n3, n4});
-//   CHECK(get_edges(g) == std::unordered_set<DirectedEdge>{e1, e2, e3, e4});
-//   CHECK(get_incoming_edges(g, {n2, n4}) ==
-//   std::unordered_set<DirectedEdge>{e1, e2}); CHECK(get_outgoing_edges(g, {n2,
-//   n4}) == std::unordered_set<DirectedEdge>{e4}); CHECK(get_predecessors(g,
-//   {n1, n2, n3}) == std::unordered_map<Node, std::unordered_set<Node>>{
-//     {n1, {}},
-//     {n2, {n1}},
-//     {n3, {n1, n2}},
-//   });
-// }
-
-// TEST_CASE("traversal") {
-//   AdjacencyDiGraph g;
-//   std::vector<Node> const n = add_nodes(g, 4);
-//   g.add_edge({n[0], n[1]});
-//   g.add_edge({n[1], n[2]});
-//   g.add_edge({n[2], n[3]});
-
-//   /* CHECK(get_incoming_edges(g, n[0]) ==
-//   std::unordered_set<DirectedEdge>{}); */ CHECK(get_sources(g) ==
-//   std::unordered_set<Node>{n[0]}); CHECK(unchecked_dfs_ordering(g, {n[0]}) ==
-//   std::vector<Node>{n[0], n[1], n[2], n[3]}); CHECK(bfs_ordering(g, {n[0]})
-//   == std::vector<Node>{n[0], n[1], n[2], n[3]}); CHECK(is_acyclic(g) ==
-//   true);
-
-//   SUBCASE("with root") {
-//     g.add_edge({n[3], n[2]});
-
-//     CHECK(dfs_ordering(g, {n[0]}) == std::vector<Node>{n[0], n[1], n[2],
-//     n[3]}); CHECK(is_acyclic(g) == false);
-//   }
-
-//   SUBCASE("without root") {
-//     g.add_edge({n[3], n[0]});
-
-//     CHECK(dfs_ordering(g, {n[0]}) == std::vector<Node>{n[0], n[1], n[2],
-//     n[3]}); CHECK(is_acyclic(g) == false);
-//   }
-
-//   SUBCASE("nonlinear") {
-//     g.add_edge({n[1], n[3]});
-//     CHECK(is_acyclic(g) == false);
-//   }
-// }
-
-// TEST_CASE("bfs") {
-//   AdjacencyDiGraph g;
-//   std::vector<Node> const n = add_nodes(g, 7);
-//   add_edges(g, {
-//     {n[0], n[1]},
-//     {n[0], n[2]},
-//     {n[1], n[6]},
-//     {n[2], n[3]},
-//     {n[3], n[4]},
-//     {n[4], n[5]},
-//     {n[5], n[6]},
-//     {n[6], n[0]},
-//   });
-
-//   std::vector<Node> ordering = bfs_ordering(g, {n[0]});
-//   auto CHECK_BEFORE = [&](int l, int r) {
-//     CHECK(index_of(ordering, n[l]).has_value());
-//     CHECK(index_of(ordering, n[r]).has_value());
-//     CHECK(index_of(ordering, n[l]).value() < index_of(ordering,
-//     n[r]).value());
-//   };
-
-//   CHECK(ordering.size() == n.size());
-//   CHECK_BEFORE(0, 1);
-//   CHECK_BEFORE(0, 2);
-
-//   CHECK_BEFORE(1, 3);
-//   CHECK_BEFORE(1, 6);
-//   CHECK_BEFORE(2, 3);
-//   CHECK_BEFORE(2, 6);
-
-//   CHECK_BEFORE(3, 4);
-//   CHECK_BEFORE(6, 4);
-
-//   CHECK_BEFORE(4, 5);
-// }
-
-// TEST_CASE("topological_ordering") {
-//   AdjacencyDiGraph g;
-//   std::vector<Node> const n = add_nodes(g, 6);
-//   add_edges(g, {
-//     {n[0], n[1]},
-//     {n[0], n[2]},
-//     {n[1], n[5]},
-//     {n[2], n[3]},
-//     {n[3], n[4]},
-//     {n[4], n[5]}
-//   });
-
-//   std::vector<Node> ordering = topological_ordering(g);
-//   auto CHECK_BEFORE = [&](int l, int r) {
-//     CHECK(index_of(ordering, n[l]).has_value());
-//     CHECK(index_of(ordering, n[r]).has_value());
-//     CHECK(index_of(ordering, n[l]) < index_of(ordering, n[r]));
-//   };
-
-//   CHECK(ordering.size() == n.size());
-//   CHECK_BEFORE(0, 1);
-//   CHECK_BEFORE(0, 2);
-//   CHECK_BEFORE(1, 5);
-//   CHECK_BEFORE(2, 3);
-//   CHECK_BEFORE(3, 4);
-//   CHECK_BEFORE(4, 5);
-// }
-=======
 #include "doctest.h"
 #include "utils/containers.h"
 #include "utils/graph/adjacency_digraph.h"
@@ -326,5 +162,4 @@
   CHECK_BEFORE(2, 3);
   CHECK_BEFORE(3, 4);
   CHECK_BEFORE(4, 5);
-}
->>>>>>> 3eade8f7
+}