--- conflicted
+++ resolved
@@ -120,15 +120,15 @@
   return m.find(k) != m.end();
 }
 
-// template <typename K, typename V>
-// bool contains_l(bidict<K, V> const &m, K const &k) {
-//   return m.find(k) != m.end();//TODO(lambda): bidict does not support find
-// }
-
-// template <typename K, typename V>
-// bool contains_r(bidict<K, V> const &m, V const &v) {
-//   return m.find(v) != m.end();
-// }
+template <typename K, typename V>
+bool contains_l(bidict<K, V> const &m, K const &k) {
+  return m.find(k) != m.end();
+}
+
+template <typename K, typename V>
+bool contains_r(bidict<K, V> const &m, V const &v) {
+  return m.find(v) != m.end();
+}
 
 template <typename K,
           typename V,
@@ -244,27 +244,11 @@
   return result;
 }
 
-struct pair_hash {
-  template <class T1, class T2>
-  std::size_t operator()(const std::pair<T1, T2>& p) const {
-  
-    auto h2 = std::hash<T2>{}(p.second);
-    return  h2;
-  }
-};
-
-template <typename C>
-<<<<<<< HEAD
-std::unordered_set<std::pair<const typename C::key_type, typename C::mapped_type>, pair_hash>
-items(C const &c) {
-=======
+template <typename C>
 std::unordered_set<std::pair<typename C::key_type, typename C::value_type>>
     items(C const &c) {
->>>>>>> 98e72577
-  return {c.begin(), c.end()};
-}
-
-
+ return {c.begin(), c.end()};
+}
 
 template <typename C, typename T = typename C::value_type>
 std::unordered_set<T> unique(C const &c) {
@@ -356,6 +340,7 @@
 std::function<L(R const &)> lookup_in_r(bidict<L, R> const &m) {
   return [&m](R const &r) -> L { return m.at_r(r); };
 }
+
 
 template <typename T>
 std::unordered_set<T> set_union(std::unordered_set<T> const &l,
@@ -562,20 +547,6 @@
   return result;
 }
 
-<<<<<<< HEAD
-template <typename C, typename F, typename Elem = typename C::value_type>
-void inplace_filter(C &v, F const &f) {
-  std::remove_if(v.begin(), v.end(), [&](Elem const &e) { return !f(e); });//TODO(lambda) has bug
-=======
-template <typename T, typename F>
-void inplace_sorted_by(std::vector<T> &v, F const &f) {
-  auto custom_comparator = [&](T const &lhs, T const &rhs) -> bool {
-    return f(lhs, rhs);
-  };
-  std::sort(v.begin(), v.end(), custom_comparator);
->>>>>>> 98e72577
-}
-
 template <typename C, typename F>
 C filter(C const &v, F const &f) {
   C result(v);
@@ -583,8 +554,6 @@
   return result;
 }
 
-<<<<<<< HEAD
-=======
 template <typename T, typename F>
 std::unordered_set<T> filter(std::unordered_set<T> const &v, F const &f) {
   std::unordered_set<T> result;
@@ -601,7 +570,6 @@
   std::remove_if(v.begin(), v.end(), [&](Elem const &e) { return !f(e); });
 }
 
->>>>>>> 98e72577
 template <typename T>
 std::pair<std::vector<T>, std::vector<T>> vector_split(std::vector<T> const &v,
                                                        std::size_t idx) {
