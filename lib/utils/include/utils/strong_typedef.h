--- conflicted
+++ resolved
@@ -48,8 +48,6 @@
   T const &value() const noexcept {
     return value_;
   }
-<<<<<<< HEAD
-=======
 
   template <typename F>
   strong_typedef fmap(F const &f) {
@@ -60,7 +58,6 @@
 
     return strong_typedef(f(this->value_));
   }
->>>>>>> b2fe85f6
 
 private:
   T value_;
