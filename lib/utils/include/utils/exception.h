--- conflicted
+++ resolved
@@ -6,16 +6,6 @@
 
 namespace FlexFlow {
 
-<<<<<<< HEAD
-template <typename... T>
-std::runtime_error mk_runtime_error(fmt::format_string<T...> fmt_str,
-                                    T &&...args) {
-  return std::runtime_error(
-      fmt::vformat(fmt_str, fmt::make_format_args(args...)));
-}
-
-} // namespace FlexFlow
-=======
 #ifdef FF_REQUIRE_IMPLEMENTED
 #define NOT_IMPLEMENTED() static_assert(false, "Function not yet implemented");
 #else
@@ -33,7 +23,6 @@
   return std::runtime_error(
       fmt::vformat(fmt_str, fmt::make_format_args(args...)));
 }
->>>>>>> b2fe85f6
 
 } // namespace FlexFlow
 
