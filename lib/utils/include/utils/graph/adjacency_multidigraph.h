--- conflicted
+++ resolved
@@ -25,8 +25,6 @@
         this->next_node_idx, this->next_node_port, this->adjacency);
   }
 
-  AdjacencyMultiDiGraph() = default;
-
   ~AdjacencyMultiDiGraph() = default;
 
 private:
@@ -37,16 +35,12 @@
           std::unordered_map<NodePort, std::unordered_set<NodePort>>>>;
 
   AdjacencyMultiDiGraph(std::size_t next_node_idx,
-<<<<<<< HEAD
-                        ContentsType const &adjacency)
-      : next_node_idx(next_node_idx), adjacency(adjacency) {}
-=======
                         std::size_t next_node_port,
                         ContentsType const &adjacency)
       : next_node_idx(next_node_idx), next_node_port(next_node_port),
         adjacency(adjacency) {}
->>>>>>> 3429a783
 
+private:
   std::size_t next_node_idx = 0;
   std::size_t next_node_port = 0;
   ContentsType adjacency;
