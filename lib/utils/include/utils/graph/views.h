#ifndef _FLEXFLOW_UTILS_GRAPH_VIEWS_H
#define _FLEXFLOW_UTILS_GRAPH_VIEWS_H

#include "adjacency_digraph.h"
#include "digraph.h"
#include "multidigraph.h"
#include "open_graphs.h"
#include "tl/optional.hpp"
#include "undirected.h"
#include "utils/bidict.h"
#include "utils/visitable.h"
#include <memory>
#include <vector>

namespace FlexFlow {

struct FlippedView : public IDiGraphView {
public:
  FlippedView() = delete;
  explicit FlippedView(DiGraphView const &);

  std::unordered_set<DirectedEdge>
      query_edges(DirectedEdgeQuery const &) const override;
  std::unordered_set<Node> query_nodes(NodeQuery const &) const override;

private:
  DiGraphView g;
};

struct UndirectedSubgraphView : public IUndirectedGraphView {
public:
  UndirectedSubgraphView() = delete;
<<<<<<< HEAD
  UndirectedSubgraphView(maybe_owned_ref<IUndirectedGraphView const>,
=======
  UndirectedSubgraphView(UndirectedGraphView const &,
>>>>>>> 3eade8f7
                         std::unordered_set<Node> const &);

  std::unordered_set<UndirectedEdge>
      query_edges(UndirectedEdgeQuery const &) const override;
  std::unordered_set<Node> query_nodes(NodeQuery const &) const override;

private:
  UndirectedGraphView g;
  std::unordered_set<Node> subgraph_nodes;
};

struct DiSubgraphView : public IDiGraphView {
public:
  DiSubgraphView() = delete;
<<<<<<< HEAD
  DiSubgraphView(maybe_owned_ref<IDiGraphView const>,
                 std::unordered_set<Node> const &);
=======
  DiSubgraphView(DiGraphView const &, std::unordered_set<Node> const &);
>>>>>>> 3eade8f7

  std::unordered_set<DirectedEdge>
      query_edges(DirectedEdgeQuery const &) const override;
  std::unordered_set<Node> query_nodes(NodeQuery const &) const override;

private:
  DiGraphView g;
  std::unordered_set<Node> subgraph_nodes;
};

struct MultiDiSubgraphView : public IMultiDiGraphView {
public:
  MultiDiSubgraphView() = delete;
<<<<<<< HEAD
  explicit MultiDiSubgraphView(maybe_owned_ref<IMultiDiGraphView const>,
                               std::unordered_set<Node> const &);

  std::unordered_set<MultiDiEdge>
      query_edges(MultiDiEdgeQuery const &) const override; // TODO
  std::unordered_set<Node> query_nodes(NodeQuery const &) const override; // TODO
=======
  explicit MultiDiSubgraphView(MultiDiGraphView const &,
                               std::unordered_set<Node> const &);

  std::unordered_set<MultiDiEdge>
      query_edges(MultiDiEdgeQuery const &) const override;
  std::unordered_set<Node> query_nodes(NodeQuery const &) const override;

>>>>>>> 3eade8f7
private:
  MultiDiGraphView g;
  std::unordered_set<Node> subgraph_nodes;
};

struct NodeSource {
public:
  NodeSource() = default;

  Node fresh_node();

private:
  std::size_t next_node_idx = 0;
};

enum class LRDirection { LEFT, RIGHT };

struct JoinNodeKey {
  JoinNodeKey() = delete;
  JoinNodeKey(Node const &, LRDirection);

  bool operator==(JoinNodeKey const &) const;
  bool operator<(JoinNodeKey const &) const;

  Node node;
  LRDirection direction;
};

} // namespace FlexFlow

namespace std {
template <>
struct hash<::FlexFlow::JoinNodeKey> {
  std::size_t operator()(::FlexFlow::JoinNodeKey const &key) const {
    return std::hash<size_t>{}(static_cast<size_t>(key.node));
  } // TODO
};
} // namespace std

namespace FlexFlow {

struct JoinedNodeView {
public:
  JoinedNodeView() = delete;
  explicit JoinedNodeView(GraphView const &lhs, GraphView const &rhs);

  std::unordered_set<Node> query_nodes(NodeQuery const &) const;
  std::pair<std::unordered_set<Node>, std::unordered_set<Node>>
      trace_nodes(std::unordered_set<Node> const &) const;

  Node at_join_key(JoinNodeKey const &) const;
  JoinNodeKey at_node(Node const &) const;

private:
  bidict<JoinNodeKey, Node> mapping;
  NodeSource node_source;
};

struct JoinedUndirectedGraphView : public IUndirectedGraphView {
public:
  JoinedUndirectedGraphView() = delete;
<<<<<<< HEAD
  explicit JoinedUndirectedGraphView(
      maybe_owned_ref<IUndirectedGraphView const> lhs,
      maybe_owned_ref<IUndirectedGraphView const> rhs);
=======
  explicit JoinedUndirectedGraphView(UndirectedGraphView const &lhs,
                                     UndirectedGraphView const &rhs);
>>>>>>> 3eade8f7

  std::unordered_set<UndirectedEdge>
      query_edges(UndirectedEdgeQuery const &) const override;
  std::unordered_set<Node> query_nodes(NodeQuery const &) const override;

private:
  UndirectedEdge fix_lhs_edge(UndirectedEdge const &) const;
  UndirectedEdge fix_rhs_edge(UndirectedEdge const &) const;

private:
  UndirectedGraphView lhs;
  UndirectedGraphView rhs;
  JoinedNodeView joined_nodes;
};

struct JoinedDigraphView : public IDiGraphView {
public:
  JoinedDigraphView() = delete;
<<<<<<< HEAD
  explicit JoinedDigraphView(maybe_owned_ref<IDiGraphView const> lhs,
                             maybe_owned_ref<IDiGraphView const> rhs);
=======
  explicit JoinedDigraphView(DiGraphView const &lhs, DiGraphView const &rhs);
>>>>>>> 3eade8f7

  std::unordered_set<DirectedEdge>
      query_edges(DirectedEdgeQuery const &) const override;
  std::unordered_set<Node> query_nodes(NodeQuery const &) const override;

  JoinedNodeView const &joined_nodes_view() const;

private:
  DirectedEdge fix_lhs_edge(DirectedEdge const &) const;
  DirectedEdge fix_rhs_edge(DirectedEdge const &) const;

private:
  DiGraphView lhs;
  DiGraphView rhs;
  JoinedNodeView joined_nodes;
};

struct JoinedMultiDigraphView : public IMultiDiGraphView {
public:
  JoinedMultiDigraphView() = delete;
<<<<<<< HEAD
  JoinedMultiDigraphView(maybe_owned_ref<IMultiDiGraphView const> lhs,
                         maybe_owned_ref<IMultiDiGraphView const> rhs);
=======
  JoinedMultiDigraphView(MultiDiGraphView const &lhs,
                         MultiDiGraphView const &rhs);
>>>>>>> 3eade8f7

  std::unordered_set<MultiDiEdge>
      query_edges(MultiDiEdgeQuery const &) const override;
  std::unordered_set<Node> query_nodes(NodeQuery const &) const override;

  JoinedNodeView const &joined_nodes_view() const;

private:
  MultiDiEdge fix_lhs_edge(MultiDiEdge const &) const;
  MultiDiEdge fix_rhs_edge(MultiDiEdge const &) const;

private:
  MultiDiGraphView lhs;
  MultiDiGraphView rhs;
  JoinedNodeView joined_nodes;
};

struct AddDirectedEdgesView : public IDiGraphView {
public:
  AddDirectedEdgesView() = delete;

<<<<<<< HEAD
  explicit AddDirectedEdgesView(maybe_owned_ref<IDiGraphView const> g,
=======
  explicit AddDirectedEdgesView(DiGraphView const &g,
>>>>>>> 3eade8f7
                                std::unordered_set<DirectedEdge> const &edges);

  std::unordered_set<DirectedEdge>
      query_edges(DirectedEdgeQuery const &) const override;
  std::unordered_set<Node> query_nodes(NodeQuery const &) const override;

private:
  DiGraphView g;
  std::unordered_set<DirectedEdge> edges;
};

struct SingleSourceNodeView : public IDiGraphView {
public:
  SingleSourceNodeView() = delete;

<<<<<<< HEAD
  template <template <typename> class Ptr>
  explicit SingleSourceNodeView(Ptr<IDiGraphView const> g) : g(g) {}
=======
  explicit SingleSourceNodeView(DiGraphView const &g) : g(g) {}
>>>>>>> 3eade8f7

  std::unordered_set<DirectedEdge>
      query_edges(DirectedEdgeQuery const &) const override;
  std::unordered_set<Node> query_nodes(NodeQuery const &) const override;

private:
  DiGraphView g;
  optional<AdjacencyDiGraph> singleton_src;
  optional<JoinedDigraphView> joined_view;
  std::unique_ptr<AddDirectedEdgesView> added_edges_view;
};

struct ContractNodeView : public IDiGraphView {
  ContractNodeView() = delete;
<<<<<<< HEAD
  explicit ContractNodeView(IDiGraphView const &,
=======
  explicit ContractNodeView(DiGraphView const &,
>>>>>>> 3eade8f7
                            Node const &removed,
                            Node const &into);

  std::unordered_set<DirectedEdge>
      query_edges(DirectedEdgeQuery const &) const override;
  std::unordered_set<Node> query_nodes(NodeQuery const &) const override;

private:
  DirectedEdge fix_edge(DirectedEdge const &) const;

private:
  DiGraphView g;
  Node from, to;
};

struct OpenMultiDiSubgraphView : public IOpenMultiDiGraphView {
public:
  OpenMultiDiSubgraphView() = delete;
  explicit OpenMultiDiSubgraphView(OpenMultiDiGraphView const &,
                                   std::unordered_set<Node> const &);

<<<<<<< HEAD
  std::unordered_set<DirectedEdge>
      query_edges(DirectedEdgeQuery const &) const override;
  std::unordered_set<Node> query_nodes(NodeQuery const &) const override;

  void add_view(
      std::function<std::unique_ptr<IDiGraphView>(IDiGraphView const &)> const
          &);

=======
  std::unordered_set<OpenMultiDiEdge>
      query_edges(OpenMultiDiEdgeQuery const &) const override;
  std::unordered_set<Node> query_nodes(NodeQuery const &) const override;

>>>>>>> 3eade8f7
private:
  OpenMultiDiGraphView g;
};

UndirectedEdge to_undirected_edge(DirectedEdge const &);
std::unordered_set<UndirectedEdge>
    to_undirected_edges(std::unordered_set<DirectedEdge> const &);
UndirectedEdge to_undirected_edge(MultiDiEdge const &);
std::unordered_set<UndirectedEdge>
    to_undirected_edges(std::unordered_set<MultiDiEdge> const &);

std::unordered_set<DirectedEdge> to_directed_edges(UndirectedEdge const &);
std::unordered_set<DirectedEdge>
    to_directed_edges(std::unordered_set<UndirectedEdge> const &);
DirectedEdge to_directed_edge(MultiDiEdge const &);
std::unordered_set<DirectedEdge>
    to_directed_edges(std::unordered_set<MultiDiEdge> const &);

struct ViewDiGraphAsUndirectedGraph : public IUndirectedGraphView {
public:
<<<<<<< HEAD
  OpenMultiDiSubgraphView() = delete;
  explicit OpenMultiDiSubgraphView(IOpenMultiDiGraphView const &,
                                   std::unordered_set<Node> const &);

  std::unordered_set<OpenMultiDiEdge>
      query_edges(OpenMultiDiEdgeQuery const &) const override;
=======
  explicit ViewDiGraphAsUndirectedGraph(DiGraphView const &);

  std::unordered_set<UndirectedEdge>
      query_edges(UndirectedEdgeQuery const &) const override;
>>>>>>> 3eade8f7
  std::unordered_set<Node> query_nodes(NodeQuery const &) const override;

private:
  DiGraphView g;
};

<<<<<<< HEAD
DirectedEdge flipped(DirectedEdge const &);

DiGraphView unsafe_view_as_flipped(DiGraphView const &);
DiGraphView view_as_flipped(DiGraphView const &);

UndirectedGraphView unsafe_view_subgraph(UndirectedGraphView const &,
                                         std::unordered_set<Node> const &);
UndirectedGraphView view_subgraph(UndirectedGraphView const &,
                                  std::unordered_set<Node> const &);

DiGraphView unsafe_view_subgraph(DiGraphView const &,
                                 std::unordered_set<Node> const &);
DiGraphView view_subgraph(DiGraphView const &,
                          std::unordered_set<Node> const &);

MultiDiGraphView unsafe_view_subgraph(MultiDiGraphView const &,
                                      std::unordered_set<Node> const &);
MultiDiGraphView view_subgraph(MultiDiGraphView const &,
                               std::unordered_set<Node> const &);

OpenMultiDiGraphView unsafe_view_as_subgraph(OpenMultiDiGraphView const &,
                                             std::unordered_set<Node> const &);
OpenMultiDiGraphView view_subgraph(OpenMultiDiGraphView const &,
                                   std::unordered_set<Node> const &);

UndirectedGraphView unsafe_view_as_joined(UndirectedGraphView const &,
                                          UndirectedGraphView const &);
UndirectedGraphView view_as_joined(UndirectedGraphView const &,
                                   UndirectedGraphView const &); // TODO

DiGraphView unsafe_view_as_joined(DiGraphView const &, DiGraphView const &);
DiGraphView view_as_joined(DiGraphView const &, DiGraphView const &); // TODO

MultiDiGraphView unsafe_view_as_joined(MultiDiGraphView const &,
                                       MultiDiGraphView const &);
MultiDiGraphView view_as_joined(MultiDiGraphView const &,
                                MultiDiGraphView const &); // TODO

DiGraphView
    unsafe_view_with_added_edges(DiGraphView const &,
                                 std::unordered_set<DirectedEdge> const &);
DiGraphView view_with_added_edges(DiGraphView const &,
                                  std::unordered_set<DirectedEdge> const &);

DiGraphView unsafe_view_as_contracted(DiGraphView const &,
                                      Node const &from,
                                      Node const &into); // TODO
DiGraphView view_as_contracted(DiGraphView const &,
                               Node const &from,
                               Node const &into); // TODO

DiGraphView unsafe_view_as_contracted(DiGraphView const &,
                                      std::unordered_map<Node, Node> const &);
DiGraphView view_as_contracted(DiGraphView const &,
                               std::unordered_map<Node, Node> const &);
=======
struct ViewDiGraphAsMultiDiGraph : public IMultiDiGraphView {
public:
  explicit ViewDiGraphAsMultiDiGraph(DiGraphView const &);

  std::unordered_set<MultiDiEdge>
      query_edges(MultiDiEdgeQuery const &) const override;
  std::unordered_set<Node> query_nodes(NodeQuery const &) const override;

private:
  DiGraphView g;
};

struct ViewMultiDiGraphAsDiGraph : public IDiGraphView {
public:
  ViewMultiDiGraphAsDiGraph() = delete;
  explicit ViewMultiDiGraphAsDiGraph(MultiDiGraphView const &);

  std::unordered_set<DirectedEdge>
      query_edges(DirectedEdgeQuery const &) const override;
  std::unordered_set<Node> query_nodes(NodeQuery const &) const override;

private:
  MultiDiGraphView g;
};

struct ViewOpenMultiDiGraphAsMultiDiGraph : public IMultiDiGraphView {
public:
  ViewOpenMultiDiGraphAsMultiDiGraph() = delete;
  explicit ViewOpenMultiDiGraphAsMultiDiGraph(OpenMultiDiGraphView const &);

  std::unordered_set<MultiDiEdge>
      query_edges(MultiDiEdgeQuery const &) const override;
  std::unordered_set<Node> query_nodes(NodeQuery const &) const override;

private:
  OpenMultiDiGraphView const &g;
};

DirectedEdge flipped(DirectedEdge const &);
>>>>>>> 3eade8f7

std::unordered_map<Node, Node>
    flatten_contraction(std::unordered_map<Node, Node> const &);

template <typename Impl, typename View>
Impl materialize_view(View const &g) {
  Impl result;
  for (Node const &n : get_nodes(g)) {
    result.add_node_unsafe(n);
  }
  for (auto const &e : get_edges(g)) {
    result.add_edge(e);
  }
  return result;
}

template <typename Impl>
Impl materialize_undirected_graph_view(IUndirectedGraphView const &g) {
  return materialize_view<Impl, IUndirectedGraphView>(g);
}

template <typename Impl>
Impl materialize_digraph_view(IDiGraphView const &g) {
  return materialize_view<Impl, IDiGraphView>(g);
}

template <typename Impl>
Impl materialize_multidigraph_view(IMultiDiGraphView const &g) {
  return materialize_view<Impl, IMultiDiGraphView>(g);
}

} // namespace FlexFlow

VISITABLE_STRUCT(::FlexFlow::JoinNodeKey, node, direction);

#endif<|MERGE_RESOLUTION|>--- conflicted
+++ resolved
@@ -30,11 +30,7 @@
 struct UndirectedSubgraphView : public IUndirectedGraphView {
 public:
   UndirectedSubgraphView() = delete;
-<<<<<<< HEAD
-  UndirectedSubgraphView(maybe_owned_ref<IUndirectedGraphView const>,
-=======
   UndirectedSubgraphView(UndirectedGraphView const &,
->>>>>>> 3eade8f7
                          std::unordered_set<Node> const &);
 
   std::unordered_set<UndirectedEdge>
@@ -49,12 +45,7 @@
 struct DiSubgraphView : public IDiGraphView {
 public:
   DiSubgraphView() = delete;
-<<<<<<< HEAD
-  DiSubgraphView(maybe_owned_ref<IDiGraphView const>,
-                 std::unordered_set<Node> const &);
-=======
   DiSubgraphView(DiGraphView const &, std::unordered_set<Node> const &);
->>>>>>> 3eade8f7
 
   std::unordered_set<DirectedEdge>
       query_edges(DirectedEdgeQuery const &) const override;
@@ -68,14 +59,6 @@
 struct MultiDiSubgraphView : public IMultiDiGraphView {
 public:
   MultiDiSubgraphView() = delete;
-<<<<<<< HEAD
-  explicit MultiDiSubgraphView(maybe_owned_ref<IMultiDiGraphView const>,
-                               std::unordered_set<Node> const &);
-
-  std::unordered_set<MultiDiEdge>
-      query_edges(MultiDiEdgeQuery const &) const override; // TODO
-  std::unordered_set<Node> query_nodes(NodeQuery const &) const override; // TODO
-=======
   explicit MultiDiSubgraphView(MultiDiGraphView const &,
                                std::unordered_set<Node> const &);
 
@@ -83,7 +66,6 @@
       query_edges(MultiDiEdgeQuery const &) const override;
   std::unordered_set<Node> query_nodes(NodeQuery const &) const override;
 
->>>>>>> 3eade8f7
 private:
   MultiDiGraphView g;
   std::unordered_set<Node> subgraph_nodes;
@@ -114,15 +96,6 @@
 
 } // namespace FlexFlow
 
-namespace std {
-template <>
-struct hash<::FlexFlow::JoinNodeKey> {
-  std::size_t operator()(::FlexFlow::JoinNodeKey const &key) const {
-    return std::hash<size_t>{}(static_cast<size_t>(key.node));
-  } // TODO
-};
-} // namespace std
-
 namespace FlexFlow {
 
 struct JoinedNodeView {
@@ -145,14 +118,8 @@
 struct JoinedUndirectedGraphView : public IUndirectedGraphView {
 public:
   JoinedUndirectedGraphView() = delete;
-<<<<<<< HEAD
-  explicit JoinedUndirectedGraphView(
-      maybe_owned_ref<IUndirectedGraphView const> lhs,
-      maybe_owned_ref<IUndirectedGraphView const> rhs);
-=======
   explicit JoinedUndirectedGraphView(UndirectedGraphView const &lhs,
                                      UndirectedGraphView const &rhs);
->>>>>>> 3eade8f7
 
   std::unordered_set<UndirectedEdge>
       query_edges(UndirectedEdgeQuery const &) const override;
@@ -171,12 +138,7 @@
 struct JoinedDigraphView : public IDiGraphView {
 public:
   JoinedDigraphView() = delete;
-<<<<<<< HEAD
-  explicit JoinedDigraphView(maybe_owned_ref<IDiGraphView const> lhs,
-                             maybe_owned_ref<IDiGraphView const> rhs);
-=======
   explicit JoinedDigraphView(DiGraphView const &lhs, DiGraphView const &rhs);
->>>>>>> 3eade8f7
 
   std::unordered_set<DirectedEdge>
       query_edges(DirectedEdgeQuery const &) const override;
@@ -197,13 +159,8 @@
 struct JoinedMultiDigraphView : public IMultiDiGraphView {
 public:
   JoinedMultiDigraphView() = delete;
-<<<<<<< HEAD
-  JoinedMultiDigraphView(maybe_owned_ref<IMultiDiGraphView const> lhs,
-                         maybe_owned_ref<IMultiDiGraphView const> rhs);
-=======
   JoinedMultiDigraphView(MultiDiGraphView const &lhs,
                          MultiDiGraphView const &rhs);
->>>>>>> 3eade8f7
 
   std::unordered_set<MultiDiEdge>
       query_edges(MultiDiEdgeQuery const &) const override;
@@ -225,11 +182,7 @@
 public:
   AddDirectedEdgesView() = delete;
 
-<<<<<<< HEAD
-  explicit AddDirectedEdgesView(maybe_owned_ref<IDiGraphView const> g,
-=======
   explicit AddDirectedEdgesView(DiGraphView const &g,
->>>>>>> 3eade8f7
                                 std::unordered_set<DirectedEdge> const &edges);
 
   std::unordered_set<DirectedEdge>
@@ -245,12 +198,7 @@
 public:
   SingleSourceNodeView() = delete;
 
-<<<<<<< HEAD
-  template <template <typename> class Ptr>
-  explicit SingleSourceNodeView(Ptr<IDiGraphView const> g) : g(g) {}
-=======
   explicit SingleSourceNodeView(DiGraphView const &g) : g(g) {}
->>>>>>> 3eade8f7
 
   std::unordered_set<DirectedEdge>
       query_edges(DirectedEdgeQuery const &) const override;
@@ -265,11 +213,7 @@
 
 struct ContractNodeView : public IDiGraphView {
   ContractNodeView() = delete;
-<<<<<<< HEAD
-  explicit ContractNodeView(IDiGraphView const &,
-=======
   explicit ContractNodeView(DiGraphView const &,
->>>>>>> 3eade8f7
                             Node const &removed,
                             Node const &into);
 
@@ -291,21 +235,10 @@
   explicit OpenMultiDiSubgraphView(OpenMultiDiGraphView const &,
                                    std::unordered_set<Node> const &);
 
-<<<<<<< HEAD
-  std::unordered_set<DirectedEdge>
-      query_edges(DirectedEdgeQuery const &) const override;
-  std::unordered_set<Node> query_nodes(NodeQuery const &) const override;
-
-  void add_view(
-      std::function<std::unique_ptr<IDiGraphView>(IDiGraphView const &)> const
-          &);
-
-=======
   std::unordered_set<OpenMultiDiEdge>
       query_edges(OpenMultiDiEdgeQuery const &) const override;
   std::unordered_set<Node> query_nodes(NodeQuery const &) const override;
 
->>>>>>> 3eade8f7
 private:
   OpenMultiDiGraphView g;
 };
@@ -326,82 +259,16 @@
 
 struct ViewDiGraphAsUndirectedGraph : public IUndirectedGraphView {
 public:
-<<<<<<< HEAD
-  OpenMultiDiSubgraphView() = delete;
-  explicit OpenMultiDiSubgraphView(IOpenMultiDiGraphView const &,
-                                   std::unordered_set<Node> const &);
-
-  std::unordered_set<OpenMultiDiEdge>
-      query_edges(OpenMultiDiEdgeQuery const &) const override;
-=======
   explicit ViewDiGraphAsUndirectedGraph(DiGraphView const &);
 
   std::unordered_set<UndirectedEdge>
       query_edges(UndirectedEdgeQuery const &) const override;
->>>>>>> 3eade8f7
-  std::unordered_set<Node> query_nodes(NodeQuery const &) const override;
-
-private:
-  DiGraphView g;
-};
-
-<<<<<<< HEAD
-DirectedEdge flipped(DirectedEdge const &);
-
-DiGraphView unsafe_view_as_flipped(DiGraphView const &);
-DiGraphView view_as_flipped(DiGraphView const &);
-
-UndirectedGraphView unsafe_view_subgraph(UndirectedGraphView const &,
-                                         std::unordered_set<Node> const &);
-UndirectedGraphView view_subgraph(UndirectedGraphView const &,
-                                  std::unordered_set<Node> const &);
-
-DiGraphView unsafe_view_subgraph(DiGraphView const &,
-                                 std::unordered_set<Node> const &);
-DiGraphView view_subgraph(DiGraphView const &,
-                          std::unordered_set<Node> const &);
-
-MultiDiGraphView unsafe_view_subgraph(MultiDiGraphView const &,
-                                      std::unordered_set<Node> const &);
-MultiDiGraphView view_subgraph(MultiDiGraphView const &,
-                               std::unordered_set<Node> const &);
-
-OpenMultiDiGraphView unsafe_view_as_subgraph(OpenMultiDiGraphView const &,
-                                             std::unordered_set<Node> const &);
-OpenMultiDiGraphView view_subgraph(OpenMultiDiGraphView const &,
-                                   std::unordered_set<Node> const &);
-
-UndirectedGraphView unsafe_view_as_joined(UndirectedGraphView const &,
-                                          UndirectedGraphView const &);
-UndirectedGraphView view_as_joined(UndirectedGraphView const &,
-                                   UndirectedGraphView const &); // TODO
-
-DiGraphView unsafe_view_as_joined(DiGraphView const &, DiGraphView const &);
-DiGraphView view_as_joined(DiGraphView const &, DiGraphView const &); // TODO
-
-MultiDiGraphView unsafe_view_as_joined(MultiDiGraphView const &,
-                                       MultiDiGraphView const &);
-MultiDiGraphView view_as_joined(MultiDiGraphView const &,
-                                MultiDiGraphView const &); // TODO
-
-DiGraphView
-    unsafe_view_with_added_edges(DiGraphView const &,
-                                 std::unordered_set<DirectedEdge> const &);
-DiGraphView view_with_added_edges(DiGraphView const &,
-                                  std::unordered_set<DirectedEdge> const &);
-
-DiGraphView unsafe_view_as_contracted(DiGraphView const &,
-                                      Node const &from,
-                                      Node const &into); // TODO
-DiGraphView view_as_contracted(DiGraphView const &,
-                               Node const &from,
-                               Node const &into); // TODO
-
-DiGraphView unsafe_view_as_contracted(DiGraphView const &,
-                                      std::unordered_map<Node, Node> const &);
-DiGraphView view_as_contracted(DiGraphView const &,
-                               std::unordered_map<Node, Node> const &);
-=======
+  std::unordered_set<Node> query_nodes(NodeQuery const &) const override;
+
+private:
+  DiGraphView g;
+};
+
 struct ViewDiGraphAsMultiDiGraph : public IMultiDiGraphView {
 public:
   explicit ViewDiGraphAsMultiDiGraph(DiGraphView const &);
@@ -441,7 +308,6 @@
 };
 
 DirectedEdge flipped(DirectedEdge const &);
->>>>>>> 3eade8f7
 
 std::unordered_map<Node, Node>
     flatten_contraction(std::unordered_map<Node, Node> const &);
