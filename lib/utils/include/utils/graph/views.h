#ifndef _FLEXFLOW_UTILS_GRAPH_VIEWS_H
#define _FLEXFLOW_UTILS_GRAPH_VIEWS_H

#include "adjacency_digraph.h"
#include "digraph.h"
#include "multidigraph.h"
#include "open_graphs.h"
#include "tl/optional.hpp"
#include "undirected.h"
#include "utils/bidict.h"
#include "utils/visitable.h"
#include <memory>
#include <vector>

namespace FlexFlow {

struct FlippedView : public IDiGraphView {
public:
  FlippedView() = delete;
  explicit FlippedView(DiGraphView const &);

  std::unordered_set<DirectedEdge>
      query_edges(DirectedEdgeQuery const &) const override;
  std::unordered_set<Node> query_nodes(NodeQuery const &) const override;

private:
  DiGraphView g;
};

struct UndirectedSubgraphView : public IUndirectedGraphView {
public:
  UndirectedSubgraphView() = delete;
  UndirectedSubgraphView(UndirectedGraphView const &,
                         std::unordered_set<Node> const &);

  std::unordered_set<UndirectedEdge>
      query_edges(UndirectedEdgeQuery const &) const override;
  std::unordered_set<Node> query_nodes(NodeQuery const &) const override;

private:
  UndirectedGraphView g;
  std::unordered_set<Node> subgraph_nodes;
};

struct DiSubgraphView : public IDiGraphView {
public:
  DiSubgraphView() = delete;
  DiSubgraphView(DiGraphView const &, std::unordered_set<Node> const &);

  std::unordered_set<DirectedEdge>
      query_edges(DirectedEdgeQuery const &) const override;
  std::unordered_set<Node> query_nodes(NodeQuery const &) const override;

private:
  DiGraphView g;
  std::unordered_set<Node> subgraph_nodes;
};

struct MultiDiSubgraphView : public IMultiDiGraphView {
public:
  MultiDiSubgraphView() = delete;
  explicit MultiDiSubgraphView(MultiDiGraphView const &g,
                               std::unordered_set<Node> const &subgraph_nodes);

  std::unordered_set<MultiDiEdge>
      query_edges(MultiDiEdgeQuery const &) const override;
  std::unordered_set<Node> query_nodes(NodeQuery const &) const override;

private:
  MultiDiGraphView g;
  std::unordered_set<Node> subgraph_nodes;
};

struct NodeSource {
public:
  NodeSource() = default;

  Node fresh_node();

private:
  std::size_t next_node_idx = 0;
};

enum class LRDirection { LEFT, RIGHT };

struct JoinNodeKey {
<<<<<<< HEAD
  Node node;
  req<LRDirection> direction;
};
FF_VISITABLE_STRUCT(JoinNodeKey, node, direction);
=======
  JoinNodeKey() = delete;
  JoinNodeKey(Node const &node, LRDirection direction)
      : node(node), direction(direction) {}

  bool operator<(JoinNodeKey const &) const;

  Node node;
  req<LRDirection> direction;
};

FF_VISITABLE_STRUCT(JoinNodeKey, node, direction);

} // namespace FlexFlow

namespace FlexFlow {
>>>>>>> 3429a783

struct JoinedNodeView {
public:
  JoinedNodeView() = delete;
  explicit JoinedNodeView(GraphView const &lhs, GraphView const &rhs);

  std::unordered_set<Node> query_nodes(NodeQuery const &) const;
  std::pair<std::unordered_set<Node>, std::unordered_set<Node>>
      trace_nodes(std::unordered_set<Node> const &) const;

  Node at_join_key(JoinNodeKey const &) const;
  JoinNodeKey at_node(Node const &) const;

private:
  bidict<JoinNodeKey, Node> mapping;
  NodeSource node_source;
};

struct JoinedUndirectedGraphView : public IUndirectedGraphView {
public:
  JoinedUndirectedGraphView() = delete;
  explicit JoinedUndirectedGraphView(UndirectedGraphView const &lhs,
                                     UndirectedGraphView const &rhs);

  std::unordered_set<UndirectedEdge>
      query_edges(UndirectedEdgeQuery const &) const override;
  std::unordered_set<Node> query_nodes(NodeQuery const &) const override;

private:
  UndirectedEdge fix_lhs_edge(UndirectedEdge const &) const;
  UndirectedEdge fix_rhs_edge(UndirectedEdge const &) const;

private:
  UndirectedGraphView lhs;
  UndirectedGraphView rhs;
  JoinedNodeView joined_nodes;
};

struct JoinedDigraphView : public IDiGraphView {
public:
  JoinedDigraphView() = delete;
  explicit JoinedDigraphView(DiGraphView const &lhs, DiGraphView const &rhs);

  std::unordered_set<DirectedEdge>
      query_edges(DirectedEdgeQuery const &) const override;
  std::unordered_set<Node> query_nodes(NodeQuery const &) const override;

  JoinedNodeView const &joined_nodes_view() const;

private:
  DirectedEdge fix_lhs_edge(DirectedEdge const &) const;
  DirectedEdge fix_rhs_edge(DirectedEdge const &) const;

private:
  DiGraphView lhs;
  DiGraphView rhs;
  JoinedNodeView joined_nodes;
};

struct JoinedMultiDigraphView : public IMultiDiGraphView {
public:
  JoinedMultiDigraphView() = delete;
  JoinedMultiDigraphView(MultiDiGraphView const &lhs,
                         MultiDiGraphView const &rhs);

  std::unordered_set<MultiDiEdge>
      query_edges(MultiDiEdgeQuery const &) const override;
  std::unordered_set<Node> query_nodes(NodeQuery const &) const override;

  JoinedNodeView const &joined_nodes_view() const;

private:
  MultiDiEdge fix_lhs_edge(MultiDiEdge const &) const;
  MultiDiEdge fix_rhs_edge(MultiDiEdge const &) const;

private:
  MultiDiGraphView lhs;
  MultiDiGraphView rhs;
  JoinedNodeView joined_nodes;
};

struct AddDirectedEdgesView : public IDiGraphView {
public:
  AddDirectedEdgesView() = delete;

  explicit AddDirectedEdgesView(DiGraphView const &g,
                                std::unordered_set<DirectedEdge> const &edges);

  std::unordered_set<DirectedEdge>
      query_edges(DirectedEdgeQuery const &) const override;
  std::unordered_set<Node> query_nodes(NodeQuery const &) const override;

private:
  DiGraphView g;
  std::unordered_set<DirectedEdge> edges;
};

struct SingleSourceNodeView : public IDiGraphView {
public:
  SingleSourceNodeView() = delete;

  explicit SingleSourceNodeView(DiGraphView const &g) : g(g) {}

  std::unordered_set<DirectedEdge>
      query_edges(DirectedEdgeQuery const &) const override;
  std::unordered_set<Node> query_nodes(NodeQuery const &) const override;

private:
  DiGraphView g;
  optional<AdjacencyDiGraph> singleton_src;
  optional<JoinedDigraphView> joined_view;
  std::unique_ptr<AddDirectedEdgesView> added_edges_view;
};

struct ContractNodeView : public IDiGraphView {
  ContractNodeView() = delete;
  explicit ContractNodeView(DiGraphView const &g,
                            Node const &removed,
                            Node const &into)
      : g(g), from(removed), to(into) {}

  std::unordered_set<DirectedEdge>
      query_edges(DirectedEdgeQuery const &) const override;
  std::unordered_set<Node> query_nodes(NodeQuery const &) const override;

private:
  DirectedEdge fix_edge(DirectedEdge const &) const;

private:
  DiGraphView g;
  Node from, to;
};

struct OpenMultiDiSubgraphView : public IOpenMultiDiGraphView {
public:
  OpenMultiDiSubgraphView() = delete;
  OpenMultiDiSubgraphView(OpenMultiDiGraphView const &,
                          std::unordered_set<Node> const &);

  std::unordered_set<OpenMultiDiEdge>
      query_edges(OpenMultiDiEdgeQuery const &) const override;
  std::unordered_set<Node> query_nodes(NodeQuery const &) const override;

private:
  OpenMultiDiGraphView g;
};

UndirectedEdge to_undirected_edge(DirectedEdge const &);
std::unordered_set<UndirectedEdge>
    to_undirected_edges(std::unordered_set<DirectedEdge> const &);
UndirectedEdge to_undirected_edge(MultiDiEdge const &);
std::unordered_set<UndirectedEdge>
    to_undirected_edges(std::unordered_set<MultiDiEdge> const &);

std::unordered_set<DirectedEdge> to_directed_edges(UndirectedEdge const &);
std::unordered_set<DirectedEdge>
    to_directed_edges(std::unordered_set<UndirectedEdge> const &);
DirectedEdge to_directed_edge(MultiDiEdge const &);
std::unordered_set<DirectedEdge>
    to_directed_edges(std::unordered_set<MultiDiEdge> const &);

struct ViewDiGraphAsUndirectedGraph : public IUndirectedGraphView {
public:
  explicit ViewDiGraphAsUndirectedGraph(DiGraphView const &);

  std::unordered_set<UndirectedEdge>
      query_edges(UndirectedEdgeQuery const &) const override;
  std::unordered_set<Node> query_nodes(NodeQuery const &) const override;

private:
  DiGraphView g;
};

struct ViewDiGraphAsMultiDiGraph : public IMultiDiGraphView {
public:
  explicit ViewDiGraphAsMultiDiGraph(DiGraphView const &);

  std::unordered_set<MultiDiEdge>
      query_edges(MultiDiEdgeQuery const &) const override;
  std::unordered_set<Node> query_nodes(NodeQuery const &) const override;

private:
  DiGraphView g;
};

struct ViewMultiDiGraphAsDiGraph : public IDiGraphView {
public:
  ViewMultiDiGraphAsDiGraph() = delete;
  explicit ViewMultiDiGraphAsDiGraph(MultiDiGraphView const &);

  std::unordered_set<DirectedEdge>
      query_edges(DirectedEdgeQuery const &) const override;
  std::unordered_set<Node> query_nodes(NodeQuery const &) const override;

private:
  MultiDiGraphView g;
};

struct ViewOpenMultiDiGraphAsMultiDiGraph : public IMultiDiGraphView {
public:
  ViewOpenMultiDiGraphAsMultiDiGraph() = delete;
  explicit ViewOpenMultiDiGraphAsMultiDiGraph(OpenMultiDiGraphView const &g)
      : g(g) {}

  std::unordered_set<MultiDiEdge>
      query_edges(MultiDiEdgeQuery const &) const override;
  std::unordered_set<Node> query_nodes(NodeQuery const &) const override;

private:
  OpenMultiDiGraphView const &g;
};

DirectedEdge flipped(DirectedEdge const &);

std::unordered_map<Node, Node>
    flatten_contraction(std::unordered_map<Node, Node> const &);

template <typename Impl, typename View>
Impl materialize_view(View const &g) {
  Impl result;
  for (Node const &n : get_nodes(g)) {
    result.add_node_unsafe(n);
  }
  for (auto const &e : get_edges(g)) {
    result.add_edge(e);
  }
  return result;
}

template <typename Impl>
Impl materialize_undirected_graph_view(IUndirectedGraphView const &g) {
  return materialize_view<Impl, IUndirectedGraphView>(g);
}

template <typename Impl>
Impl materialize_digraph_view(IDiGraphView const &g) {
  return materialize_view<Impl, IDiGraphView>(g);
}

template <typename Impl>
Impl materialize_multidigraph_view(IMultiDiGraphView const &g) {
  return materialize_view<Impl, IMultiDiGraphView>(g);
}

} // namespace FlexFlow

<<<<<<< HEAD
=======
namespace std {
template <>
struct hash<FlexFlow::req<FlexFlow::LRDirection>> {
  std::size_t operator()(
      FlexFlow::required<FlexFlow::LRDirection> const &direction) const {
    return std::hash<FlexFlow::LRDirection>{}(direction.value());
  }
};
} // namespace std

>>>>>>> 3429a783
#endif<|MERGE_RESOLUTION|>--- conflicted
+++ resolved
@@ -3,6 +3,7 @@
 
 #include "adjacency_digraph.h"
 #include "digraph.h"
+#include "labelled_graphs.h"
 #include "multidigraph.h"
 #include "open_graphs.h"
 #include "tl/optional.hpp"
@@ -59,8 +60,8 @@
 struct MultiDiSubgraphView : public IMultiDiGraphView {
 public:
   MultiDiSubgraphView() = delete;
-  explicit MultiDiSubgraphView(MultiDiGraphView const &g,
-                               std::unordered_set<Node> const &subgraph_nodes);
+  explicit MultiDiSubgraphView(MultiDiGraphView const &,
+                               std::unordered_set<Node> const &);
 
   std::unordered_set<MultiDiEdge>
       query_edges(MultiDiEdgeQuery const &) const override;
@@ -84,28 +85,10 @@
 enum class LRDirection { LEFT, RIGHT };
 
 struct JoinNodeKey {
-<<<<<<< HEAD
   Node node;
   req<LRDirection> direction;
 };
 FF_VISITABLE_STRUCT(JoinNodeKey, node, direction);
-=======
-  JoinNodeKey() = delete;
-  JoinNodeKey(Node const &node, LRDirection direction)
-      : node(node), direction(direction) {}
-
-  bool operator<(JoinNodeKey const &) const;
-
-  Node node;
-  req<LRDirection> direction;
-};
-
-FF_VISITABLE_STRUCT(JoinNodeKey, node, direction);
-
-} // namespace FlexFlow
-
-namespace FlexFlow {
->>>>>>> 3429a783
 
 struct JoinedNodeView {
 public:
@@ -352,17 +335,4 @@
 
 } // namespace FlexFlow
 
-<<<<<<< HEAD
-=======
-namespace std {
-template <>
-struct hash<FlexFlow::req<FlexFlow::LRDirection>> {
-  std::size_t operator()(
-      FlexFlow::required<FlexFlow::LRDirection> const &direction) const {
-    return std::hash<FlexFlow::LRDirection>{}(direction.value());
-  }
-};
-} // namespace std
-
->>>>>>> 3429a783
 #endif