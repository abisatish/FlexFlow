#ifndef _FLEXFLOW_UTILS_GRAPH_ALGORITHMS_H
#define _FLEXFLOW_UTILS_GRAPH_ALGORITHMS_H

#include "digraph.h"
#include "multidigraph.h"
#include "node.h"
#include "open_graphs.h"
#include "undirected.h"
#include "utils/containers.h"
#include "utils/dot_file.h"
#include "utils/exception.h"
#include "utils/graph/multidiedge.h"
#include "utils/graph/open_graph_interfaces.h"
#include "utils/optional.h"
#include "views.h"
#include <unordered_map>
#include <vector>

namespace FlexFlow {
std::vector<Node> add_nodes(DiGraph &, int);
std::unordered_set<Node> get_nodes(GraphView const &);
std::unordered_set<NodePort> get_node_ports(MultiDiGraphView const &);

std::unordered_set<Node> query_nodes(GraphView const &,
                                     std::unordered_set<Node> const &);

void remove_node(MultiDiGraph &, Node const &);
void remove_node(DiGraph &, Node const &);
void remove_node(UndirectedGraph &, Node const &);

void remove_node_if_unused(MultiDiGraph &, Node const &);
void remove_node_if_unused(DiGraph &, Node const &);
void remove_node_if_unused(UndirectedGraph &, Node const &);

void contract_node_inplace(MultiDiGraph &, Node const &from, Node const &into);
void contract_node_inplace(DiGraph &, Node const &from, Node const &into);
void contract_node_inplace(UndirectedGraph &,
                           Node const &from,
                           Node const &into);

void contract_out_node_inplace(MultiDiGraph &, Node const &);
void contract_out_node_inplace(DiGraph &, Node const &);
void contract_out_node_inplace(UndirectedGraph &, Node const &);

MultiDiGraphView contract_out_node(MultiDiGraphView const &, Node const &);
DiGraphView contract_out_node(DiGraphView const &, Node const &);
UndirectedGraphView contract_out_node(UndirectedGraphView const &,
                                      Node const &);

MultiDiGraphView
    contract_node(MultiDiGraphView const &, Node const &from, Node const &into);
DiGraphView
    contract_node(DiGraphView const &, Node const &from, Node const &into);
UndirectedGraphView contract_node(UndirectedGraphView const &,
                                  Node const &from,
                                  Node const &into);

MultiDiGraphView apply_contraction(MultiDiGraphView const &,
                                   std::unordered_map<Node, Node> const &);
DiGraphView apply_contraction(DiGraphView const &,
                              std::unordered_map<Node, Node> const &);
UndirectedGraphView apply_contraction(UndirectedGraphView const &,
                                      std::unordered_map<Node, Node> const &);

std::size_t num_nodes(GraphView const &);
bool empty(GraphView const &);

void add_edges(MultiDiGraph &, std::vector<MultiDiEdge> const &);
void add_edges(DiGraph &, std::vector<DirectedEdge> const &);
void add_edges(UndirectedGraph &, std::vector<UndirectedEdge> const &);

bool contains_node(GraphView const &, Node const &);

bool contains_edge(MultiDiGraphView const &, MultiDiEdge const &);
bool contains_edge(DiGraphView const &, DirectedEdge const &);
bool contains_edge(UndirectedGraphView const &, UndirectedEdge const &);

void remove_edges(MultiDiGraph &, std::unordered_set<MultiDiEdge> const &);
void remove_edges(DiGraph &, std::unordered_set<DirectedEdge> const &);
void remove_edges(UndirectedGraph &, std::vector<UndirectedEdge> const &);

std::unordered_set<MultiDiEdge> get_edges(MultiDiGraphView const &);
std::unordered_set<DirectedEdge> get_edges(DiGraphView const &);
std::unordered_set<UndirectedEdge> get_edges(UndirectedGraphView const &);
std::unordered_set<UpwardOpenMultiDiEdge>
    get_edges(UpwardOpenMultiDiGraphView const &);
std::unordered_set<DownwardOpenMultiDiEdge>
    get_edges(DownwardOpenMultiDiGraphView const &);
std::unordered_set<OpenMultiDiEdge> get_edges(OpenMultiDiGraphView const &);

std::unordered_set<UndirectedEdge> get_node_edges(UndirectedGraphView const &,
                                                  Node const &);

std::unordered_set<MultiDiOutput> get_outputs(MultiDiGraphView const &);
std::unordered_set<MultiDiInput> get_inputs(MultiDiGraphView const &);

std::unordered_set<MultiDiEdge> get_incoming_edges(MultiDiGraphView const &,
                                                   Node const &);
std::unordered_set<DirectedEdge> get_incoming_edges(DiGraphView const &,
                                                    Node const &);
std::unordered_set<UpwardOpenMultiDiEdge>
    get_incoming_edges(UpwardOpenMultiDiGraphView const &, Node const &);
std::unordered_set<MultiDiEdge>
    get_incoming_edges(DownwardOpenMultiDiGraphView const &, Node const &);
std::unordered_set<UpwardOpenMultiDiEdge>
    get_incoming_edges(OpenMultiDiGraphView const &, Node const &);

std::unordered_set<MultiDiEdge> get_incoming_edges(MultiDiGraphView const &,
                                                   std::unordered_set<Node>);
std::unordered_set<DirectedEdge>
    get_incoming_edges(DiGraphView const &, std::unordered_set<Node> const &);

std::unordered_map<std::size_t, std::unordered_set<MultiDiEdge>>
    get_incoming_edges_by_idx(MultiDiGraphView const &, Node const &);
std::unordered_map<std::size_t, std::unordered_set<MultiDiEdge>>
    get_outgoing_edges_by_idx(MultiDiGraphView const &, Node const &);

std::unordered_set<MultiDiEdge> get_outgoing_edges(MultiDiGraphView const &,
                                                   Node const &);
std::unordered_set<DirectedEdge> get_outgoing_edges(DiGraphView const &,
                                                    Node const &);
std::unordered_set<MultiDiEdge>
    get_outgoing_edges(UpwardOpenMultiDiGraphView const &, Node const &);
std::unordered_set<DownwardOpenMultiDiEdge>
    get_outgoing_edges(DownwardOpenMultiDiGraphView const &, Node const &);
std::unordered_set<DownwardOpenMultiDiEdge>
    get_outgoing_edges(OpenMultiDiGraphView const &, Node const &);

std::unordered_set<MultiDiEdge>
    get_outgoing_edges(MultiDiGraphView const &,
                       std::unordered_set<Node> const &);
std::unordered_set<DirectedEdge>
    get_outgoing_edges(DiGraphView const &, std::unordered_set<Node> const &);

std::unordered_set<UndirectedEdge> get_node_edges(UndirectedGraphView const &,
                                                  Node const &);
std::unordered_set<UndirectedEdge>
    get_node_edges(UndirectedGraphView const &,
                   std::unordered_set<Node> const &);

std::unordered_set<Node> get_predecessors(MultiDiGraphView const &,
                                          Node const &);
std::unordered_set<Node> get_predecessors(DiGraphView const &, Node const &);
std::unordered_map<Node, std::unordered_set<Node>>
    get_predecessors(MultiDiGraphView const &,
                     std::unordered_set<Node> const &);
std::unordered_map<Node, std::unordered_set<Node>>
    get_predecessors(DiGraphView const &, std::unordered_set<Node> const &);

<<<<<<< HEAD
struct GetSrcNodeFunctor {
  template <typename T>
  Node operator()(T const &t) const {
    return get_src_node(t);
  }
};

struct GetDstNodeFunctor {
  template <typename T>
  Node operator()(T const &t) const {
    return get_dst_node(t);
  }
};

template <typename ...Args>
Node get_src_node(variant<Args...> const &t) {
  return visit(GetSrcNodeFunctor{}, t);
}

template <typename ...Args>
Node get_dst_node(variant<Args...> const &t) {
  return visit(GetDstNodeFunctor{}, t);
}

Node get_src_node(MultiDiEdge const &);
Node get_dst_node(MultiDiEdge const &);
Node get_src_node(InputMultiDiEdge const &);
Node get_dst_node(OutputMultiDiEdge const &);

// return the set of nodes without incoming edges
=======
std::unordered_set<Node> get_neighbors(UndirectedGraphView const &,
                                       Node const &);
std::unordered_set<Node> get_neighbors(DiGraphView const &, Node const &);
std::unordered_set<Node> get_neighbors(MultiDiGraphView const &, Node const &);
>>>>>>> 3429a783
std::unordered_set<Node> get_sources(DiGraphView const &);
std::unordered_set<Node> get_sources(MultiDiGraphView const &);

// return the set of nodes without outgoing edges
std::unordered_set<Node> get_sinks(DiGraphView const &);
std::unordered_set<Node> get_sinks(MultiDiGraphView const &);

std::unordered_set<Node> get_closed_sources(OpenMultiDiGraphView const &g);
std::unordered_set<Node> get_closed_sinks(OpenMultiDiGraphView const &g);
std::unordered_set<Node> get_open_sources(OpenMultiDiGraphView const &g);
std::unordered_set<Node> get_open_sinks(OpenMultiDiGraphView const &g);

bool is_acyclic(MultiDiGraphView const &, std::unordered_set<Node> const &);
tl::optional<bool> is_acyclic(DiGraphView const &);
tl::optional<bool> is_acyclic(MultiDiGraphView const &);

std::unordered_map<Node, std::unordered_set<Node>>
    get_dominators(MultiDiGraphView const &);
std::unordered_map<Node, std::unordered_set<Node>>
    get_dominators(DiGraphView const &);
std::unordered_set<Node> get_dominators(DiGraphView const &, Node const &);
std::unordered_set<Node> get_dominators(DiGraphView const &,
                                        std::unordered_set<Node> const &);

std::unordered_map<Node, std::unordered_set<Node>>
    get_post_dominators(MultiDiGraphView const &);
std::unordered_map<Node, std::unordered_set<Node>>
    get_post_dominators(DiGraphView const &);
std::unordered_map<Node, tl::optional<Node>>
    get_imm_dominators(MultiDiGraphView const &);
std::unordered_map<Node, tl::optional<Node>>
    get_imm_dominators(DiGraphView const &);
std::unordered_map<Node, tl::optional<Node>>
    get_imm_post_dominators(MultiDiGraphView const &);
std::unordered_map<Node, tl::optional<Node>>
    get_imm_post_dominators(DiGraphView const &);
tl::optional<Node> get_imm_post_dominator(DiGraphView const &, Node const &);
tl::optional<Node> get_imm_post_dominator(MultiDiGraphView const &,
                                          Node const &);
tl::optional<Node> get_imm_post_dominator(DiGraphView const &,
                                          std::unordered_set<Node> const &);

std::vector<Node>
    get_dfs_ordering(DiGraphView const &,
                     std::unordered_set<Node> const &starting_points);
std::vector<Node>
    get_unchecked_dfs_ordering(DiGraphView const &,
                               std::unordered_set<Node> const &starting_points);
std::vector<Node>
    get_bfs_ordering(DiGraphView const &,
                     std::unordered_set<Node> const &starting_points);
std::vector<Node> get_topological_ordering(DiGraphView const &);
std::vector<Node> get_topological_ordering(MultiDiGraphView const &);
std::vector<Node> get_topological_ordering(OpenMultiDiGraphView const &);
std::vector<Node> get_unchecked_topological_ordering(DiGraphView const &);

std::vector<DirectedEdge> get_edge_topological_ordering(DiGraphView const &);
std::vector<MultiDiEdge>
    get_edge_topological_ordering(MultiDiGraphView const &);

std::vector<std::unordered_set<Node>>
    get_weakly_connected_components(MultiDiGraphView const &);
std::vector<std::unordered_set<Node>>
    get_weakly_connected_components(DiGraphView const &);
std::vector<std::unordered_set<Node>>
    get_connected_components(UndirectedGraphView const &);

std::unordered_set<DirectedEdge>
    get_transitive_reduction_delta(DiGraphView const &);

using GraphSplit =
    std::pair<std::unordered_set<Node>, std::unordered_set<Node>>;

std::pair<OutputMultiDiEdge, InputMultiDiEdge> split_edge(MultiDiEdge const &e);
MultiDiEdge unsplit_edge(OutputMultiDiEdge const &, InputMultiDiEdge const &);

bidict<MultiDiEdge, std::pair<OutputMultiDiEdge, InputMultiDiEdge>>
    get_edge_splits(OpenMultiDiGraphView const &, GraphSplit const &);

std::unordered_set<MultiDiEdge> get_cut(OpenMultiDiGraphView const &,
                                        GraphSplit const &);

UndirectedGraphView get_subgraph(UndirectedGraphView const &,
                                 std::unordered_set<Node> const &);
DiGraphView get_subgraph(DiGraphView const &, std::unordered_set<Node> const &);
MultiDiGraphView get_subgraph(MultiDiGraphView const &,
                              std::unordered_set<Node> const &);
OpenMultiDiGraphView get_subgraph(OpenMultiDiGraphView const &,
                                  std::unordered_set<Node> const &);

std::unordered_map<Node, int> calculate_topo_rank(DiGraphView const &);
Node get_node_with_greatest_topo_rank(std::unordered_set<Node> const &,
                                      DiGraphView const &);

MultiDiGraphView join(MultiDiGraphView const &lhs, MultiDiGraphView const &rhs);
DiGraphView join(DiGraphView const &lhs, DiGraphView const &rhs);
UndirectedGraphView join(UndirectedGraphView const &lhs,
                         UndirectedGraphView const &rhs);

DiGraphView flipped(DiGraphView const &);

DiGraphView with_added_edges(DiGraphView const &,
                             std::unordered_set<DirectedEdge> const &);

UndirectedGraphView as_undirected(DiGraphView const &);
UndirectedGraphView as_undirected(MultiDiGraphView const &);
MultiDiGraphView as_multidigraph(DiGraphView const &);
DiGraphView as_digraph(MultiDiGraphView const &);
MultiDiGraphView as_multidigraph(OpenMultiDiGraphView const &);

void export_as_dot(
    DotFile<Node> &,
    DiGraphView const &,
    std::function<RecordFormatter(Node const &)> const &,
    tl::optional<std::function<std::string(DirectedEdge const &)> const &> =
        tl::nullopt);

} // namespace FlexFlow

#endif<|MERGE_RESOLUTION|>--- conflicted
+++ resolved
@@ -2,6 +2,7 @@
 #define _FLEXFLOW_UTILS_GRAPH_ALGORITHMS_H
 
 #include "digraph.h"
+#include "labelled_graphs.h"
 #include "multidigraph.h"
 #include "node.h"
 #include "open_graphs.h"
@@ -17,7 +18,8 @@
 #include <vector>
 
 namespace FlexFlow {
-std::vector<Node> add_nodes(DiGraph &, int);
+
+std::vector<Node> add_nodes(Graph &, int);
 std::unordered_set<Node> get_nodes(GraphView const &);
 std::unordered_set<NodePort> get_node_ports(MultiDiGraphView const &);
 
@@ -147,7 +149,6 @@
 std::unordered_map<Node, std::unordered_set<Node>>
     get_predecessors(DiGraphView const &, std::unordered_set<Node> const &);
 
-<<<<<<< HEAD
 struct GetSrcNodeFunctor {
   template <typename T>
   Node operator()(T const &t) const {
@@ -177,13 +178,12 @@
 Node get_src_node(InputMultiDiEdge const &);
 Node get_dst_node(OutputMultiDiEdge const &);
 
-// return the set of nodes without incoming edges
-=======
 std::unordered_set<Node> get_neighbors(UndirectedGraphView const &,
                                        Node const &);
 std::unordered_set<Node> get_neighbors(DiGraphView const &, Node const &);
 std::unordered_set<Node> get_neighbors(MultiDiGraphView const &, Node const &);
->>>>>>> 3429a783
+
+// return the set of nodes without incoming edges
 std::unordered_set<Node> get_sources(DiGraphView const &);
 std::unordered_set<Node> get_sources(MultiDiGraphView const &);
 
