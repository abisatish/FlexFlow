--- conflicted
+++ resolved
@@ -87,12 +87,9 @@
 std::unordered_set<UndirectedEdge> get_node_edges(UndirectedGraphView const &,
                                                   Node const &);
 
-<<<<<<< HEAD
-=======
 std::unordered_set<MultiDiOutput> get_outputs(MultiDiGraphView const &);
 std::unordered_set<MultiDiInput> get_inputs(MultiDiGraphView const &);
 
->>>>>>> b2fe85f6
 std::unordered_set<MultiDiEdge> get_incoming_edges(MultiDiGraphView const &,
                                                    Node const &);
 std::unordered_set<DirectedEdge> get_incoming_edges(DiGraphView const &,
@@ -182,11 +179,6 @@
 tl::optional<Node> get_imm_post_dominator(DiGraphView const &,
                                           std::unordered_set<Node> const &);
 
-<<<<<<< HEAD
-/* std::vector<Node> boundary_dfs_ordering(DiGraphView const &,
- * std::unordered_set<Node> const &starting_points); */
-=======
->>>>>>> b2fe85f6
 std::vector<Node>
     get_dfs_ordering(DiGraphView const &,
                      std::unordered_set<Node> const &starting_points);
@@ -221,16 +213,6 @@
 std::pair<OutputMultiDiEdge, InputMultiDiEdge> split_edge(MultiDiEdge const &e);
 MultiDiEdge unsplit_edge(OutputMultiDiEdge const &, InputMultiDiEdge const &);
 
-<<<<<<< HEAD
-UndirectedGraphView get_subgraph(UndirectedGraphView const &g,
-                                 std::unordered_set<Node> const &nodes);
-DiGraphView get_subgraph(DiGraphView const &g,
-                         std::unordered_set<Node> const &nodes);
-MultiDiGraphView get_subgraph(MultiDiGraphView const &g,
-                              std::unordered_set<Node> const &nodes);
-OpenMultiDiGraphView get_subgraph(OpenMultiDiGraphView const &g,
-                                  std::unordered_set<Node> const &nodes);
-=======
 UndirectedGraphView get_subgraph(UndirectedGraphView const &,
                                  std::unordered_set<Node> const &);
 DiGraphView get_subgraph(DiGraphView const &, std::unordered_set<Node> const &);
@@ -239,13 +221,10 @@
 OpenMultiDiGraphView get_subgraph(OpenMultiDiGraphView const &,
                                   std::unordered_set<Node> const &);
 
->>>>>>> b2fe85f6
 MultiDiGraphView join(MultiDiGraphView const &lhs, MultiDiGraphView const &rhs);
 DiGraphView join(DiGraphView const &lhs, DiGraphView const &rhs);
 UndirectedGraphView join(UndirectedGraphView const &lhs,
                          UndirectedGraphView const &rhs);
-<<<<<<< HEAD
-=======
 
 DiGraphView flipped(DiGraphView const &);
 
@@ -256,7 +235,6 @@
 MultiDiGraphView as_multidigraph(DiGraphView const &);
 DiGraphView as_digraph(MultiDiGraphView const &);
 MultiDiGraphView as_multidigraph(OpenMultiDiGraphView const &);
->>>>>>> b2fe85f6
 
 void export_as_dot(
     DotFile<Node> &,
