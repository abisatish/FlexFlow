#ifndef _FLEXFLOW_UTILS_GRAPH_DIGRAPH_H
#define _FLEXFLOW_UTILS_GRAPH_DIGRAPH_H

#include "cow_ptr_t.h"
#include "digraph_interfaces.h"
#include "node.h"
#include "utils/optional.h"
#include "utils/unique.h"
#include "utils/visitable.h"
#include <unordered_set>

namespace FlexFlow {

<<<<<<< HEAD
=======
struct DirectedEdge {
  Node src;
  Node dst;
};
FF_VISITABLE_STRUCT(DirectedEdge, src, dst);

struct DirectedEdgeQuery {
  query_set<Node> srcs;
  query_set<Node> dsts;

  static DirectedEdgeQuery all() {
    NOT_IMPLEMENTED();
  }
};
FF_VISITABLE_STRUCT(DirectedEdgeQuery, srcs, dsts);

DirectedEdgeQuery query_intersection(DirectedEdgeQuery const &,
                                     DirectedEdgeQuery const &);

struct IDiGraphView : public IGraphView {
public:
  using Edge = DirectedEdge;
  using EdgeQuery = DirectedEdgeQuery;

  IDiGraphView() = default;

  IDiGraphView(IDiGraphView const &) = delete;
  IDiGraphView &operator=(IDiGraphView const &) = delete;

  virtual std::unordered_set<Edge> query_edges(EdgeQuery const &) const = 0;
  virtual ~IDiGraphView();
};
CHECK_RC_COPY_VIRTUAL_COMPLIANT(IDiGraphView);

>>>>>>> fc129627
struct DiGraphView {
public:
  using Edge = DirectedEdge;
  using EdgeQuery = DirectedEdgeQuery;

  DiGraphView() = delete;

  operator GraphView() const;

  friend void swap(DiGraphView &, DiGraphView &);

  std::unordered_set<Node> query_nodes(NodeQuery const &) const;
  std::unordered_set<Edge> query_edges(EdgeQuery const &) const;
  friend bool is_ptr_equal(DiGraphView const &, DiGraphView const &);

  template <typename T, typename... Args>
  static typename std::enable_if<std::is_base_of<IDiGraphView, T>::value,
                                 DiGraphView>::type
      create(Args &&...args) {
    return DiGraphView(std::make_shared<T>(std::forward<Args>(args)...));
  }

  static DiGraphView
      unsafe_create_without_ownership(IDiGraphView const &graphView);

private:
  DiGraphView(std::shared_ptr<IDiGraphView const> ptr) : ptr(ptr) {}

  friend struct GraphInternal;

  std::shared_ptr<IDiGraphView const> ptr;
};
CHECK_WELL_BEHAVED_VALUE_TYPE_NO_EQ(DiGraphView);

<<<<<<< HEAD
=======
DiGraphView unsafe(IDiGraphView const &);

struct IDiGraph : public IDiGraphView, public IGraph {
  IDiGraph() = default;
  virtual void add_edge(Edge const &) = 0;
  virtual void remove_edge(Edge const &) = 0;
  virtual IDiGraph *clone() const = 0;
};
CHECK_RC_COPY_VIRTUAL_COMPLIANT(IDiGraph);

>>>>>>> fc129627
struct DiGraph {
public:
  using Edge = DirectedEdge;
  using EdgeQuery = DirectedEdgeQuery;

  DiGraph() = delete;
  DiGraph(DiGraph const &) = default;
  DiGraph &operator=(DiGraph const &) = default;

  operator DiGraphView() const;

  friend void swap(DiGraph &, DiGraph &);

  Node add_node();
  void add_node_unsafe(Node const &);
  void remove_node_unsafe(Node const &);

  void add_edge(Edge const &);
  void remove_edge(Edge const &);

  std::unordered_set<Node> query_nodes(NodeQuery const &) const;
  std::unordered_set<Edge> query_edges(EdgeQuery const &) const;

  template <typename T>
  static typename std::enable_if<std::is_base_of<IDiGraph, T>::value,
                                 DiGraph>::type
      create() {
    return DiGraph(make_cow_ptr<T>());
  }

private:
  DiGraph(cow_ptr_t<IDiGraph>);

  friend struct GraphInternal;

private:
  cow_ptr_t<IDiGraph> ptr;
};
CHECK_WELL_BEHAVED_VALUE_TYPE_NO_EQ(DiGraph);

} // namespace FlexFlow

#endif<|MERGE_RESOLUTION|>--- conflicted
+++ resolved
@@ -11,43 +11,6 @@
 
 namespace FlexFlow {
 
-<<<<<<< HEAD
-=======
-struct DirectedEdge {
-  Node src;
-  Node dst;
-};
-FF_VISITABLE_STRUCT(DirectedEdge, src, dst);
-
-struct DirectedEdgeQuery {
-  query_set<Node> srcs;
-  query_set<Node> dsts;
-
-  static DirectedEdgeQuery all() {
-    NOT_IMPLEMENTED();
-  }
-};
-FF_VISITABLE_STRUCT(DirectedEdgeQuery, srcs, dsts);
-
-DirectedEdgeQuery query_intersection(DirectedEdgeQuery const &,
-                                     DirectedEdgeQuery const &);
-
-struct IDiGraphView : public IGraphView {
-public:
-  using Edge = DirectedEdge;
-  using EdgeQuery = DirectedEdgeQuery;
-
-  IDiGraphView() = default;
-
-  IDiGraphView(IDiGraphView const &) = delete;
-  IDiGraphView &operator=(IDiGraphView const &) = delete;
-
-  virtual std::unordered_set<Edge> query_edges(EdgeQuery const &) const = 0;
-  virtual ~IDiGraphView();
-};
-CHECK_RC_COPY_VIRTUAL_COMPLIANT(IDiGraphView);
-
->>>>>>> fc129627
 struct DiGraphView {
 public:
   using Edge = DirectedEdge;
@@ -78,23 +41,11 @@
 
   friend struct GraphInternal;
 
+private:
   std::shared_ptr<IDiGraphView const> ptr;
 };
 CHECK_WELL_BEHAVED_VALUE_TYPE_NO_EQ(DiGraphView);
 
-<<<<<<< HEAD
-=======
-DiGraphView unsafe(IDiGraphView const &);
-
-struct IDiGraph : public IDiGraphView, public IGraph {
-  IDiGraph() = default;
-  virtual void add_edge(Edge const &) = 0;
-  virtual void remove_edge(Edge const &) = 0;
-  virtual IDiGraph *clone() const = 0;
-};
-CHECK_RC_COPY_VIRTUAL_COMPLIANT(IDiGraph);
-
->>>>>>> fc129627
 struct DiGraph {
 public:
   using Edge = DirectedEdge;
