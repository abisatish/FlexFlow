--- conflicted
+++ resolved
@@ -4,40 +4,17 @@
 #include "cow_ptr_t.h"
 #include "node.h"
 #include "tl/optional.hpp"
-<<<<<<< HEAD
-#include "utils/maybe_owned_ref.h"
-=======
->>>>>>> b2fe85f6
 #include "utils/unique.h"
 #include "utils/visitable.h"
 #include <unordered_set>
 
 namespace FlexFlow {
 
-<<<<<<< HEAD
-struct DirectedEdge : use_visitable_cmp<DirectedEdge> {
-public:
-  DirectedEdge() = delete;
-  DirectedEdge(Node src, Node dst);
-
-public:
-  Node src, dst;
-};
-std::ostream &operator<<(std::ostream &, DirectedEdge const &);
-
-} // namespace FlexFlow
-
-VISITABLE_STRUCT(::FlexFlow::DirectedEdge, src, dst);
-MAKE_VISIT_HASHABLE(::FlexFlow::DirectedEdge);
-
-namespace FlexFlow {
-=======
 struct DirectedEdge {
   Node src;
   Node dst;
 };
 FF_VISITABLE_STRUCT(DirectedEdge, src, dst);
->>>>>>> b2fe85f6
 
 struct DirectedEdgeQuery {
   DirectedEdgeQuery() = default;
@@ -63,13 +40,7 @@
 protected:
   IDiGraphView() = default;
 };
-<<<<<<< HEAD
-
-static_assert(is_rc_copy_virtual_compliant<IDiGraphView>::value,
-              RC_COPY_VIRTUAL_MSG);
-=======
 CHECK_RC_COPY_VIRTUAL_COMPLIANT(IDiGraphView);
->>>>>>> b2fe85f6
 
 struct DiGraphView {
 public:
@@ -116,13 +87,7 @@
   virtual void remove_edge(Edge const &) = 0;
   virtual IDiGraph *clone() const = 0;
 };
-<<<<<<< HEAD
-
-static_assert(is_rc_copy_virtual_compliant<IDiGraph>::value,
-              RC_COPY_VIRTUAL_MSG);
-=======
 CHECK_RC_COPY_VIRTUAL_COMPLIANT(IDiGraph);
->>>>>>> b2fe85f6
 
 struct DiGraph {
 public:
@@ -162,14 +127,6 @@
 };
 CHECK_WELL_BEHAVED_VALUE_TYPE_NO_EQ(DiGraph);
 
-<<<<<<< HEAD
-static_assert(std::is_copy_constructible<DiGraph>::value, "");
-static_assert(std::is_move_constructible<DiGraph>::value, "");
-static_assert(std::is_copy_assignable<DiGraph>::value, "");
-static_assert(std::is_move_assignable<DiGraph>::value, "");
-
-=======
->>>>>>> b2fe85f6
 } // namespace FlexFlow
 
 #endif