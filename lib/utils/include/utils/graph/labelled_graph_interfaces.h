#ifndef _FLEXFLOW_UTILS_INCLUDE_UTILS_GRAPH_LABELLED_GRAPH_INTERFACES_H
#define _FLEXFLOW_UTILS_INCLUDE_UTILS_GRAPH_LABELLED_GRAPH_INTERFACES_H

#include "multidigraph.h"
#include "open_graph_interfaces.h"
#include "utils/visitable.h"

namespace FlexFlow {

template <typename NodeLabel>
struct INodeLabelledMultiDiGraph {
public:
  INodeLabelledMultiDiGraph() = default;
  INodeLabelledMultiDiGraph(INodeLabelledMultiDiGraph const &) = delete;
  INodeLabelledMultiDiGraph &
      operator=(INodeLabelledMultiDiGraph const &) = delete;
  virtual ~INodeLabelledMultiDiGraph() {}

  virtual Node add_node(NodeLabel const &) = 0;
  virtual NodeLabel &at(Node const &n) = 0;
  virtual NodeLabel const &at(Node const &n) const = 0;
};

static_assert(
    is_rc_copy_virtual_compliant<INodeLabelledMultiDiGraph<int>>::value,
    RC_COPY_VIRTUAL_MSG);

template <typename NodeLabel, typename EdgeLabel>
struct ILabelledMultiDiGraph : public INodeLabelledMultiDiGraph<NodeLabel>,
                               public IMultiDiGraphView {
  ILabelledMultiDiGraph() = delete;
  ILabelledMultiDiGraph(ILabelledMultiDiGraph const &) = delete;

  virtual ~ILabelledMultiDiGraph();

  using Edge = MultiDiEdge;
  using EdgeQuery = MultiDiEdgeQuery;

  virtual void add_edge(MultiDiEdge const &) = 0;
  virtual EdgeLabel &at(MultiDiEdge const &);
  virtual EdgeLabel const &at(MultiDiEdge const &) const;
};

static_assert(
    is_rc_copy_virtual_compliant<ILabelledMultiDiGraph<int, int>>::value,
    RC_COPY_VIRTUAL_MSG);

<<<<<<< HEAD
struct MultiDiOutput : public use_visitable_cmp<MultiDiOutput> {
public:
  MultiDiOutput() = delete;
  MultiDiOutput(Node const &, size_t);

public:
  Node node;
  size_t idx;
};

struct MultiDiInput : public use_visitable_cmp<MultiDiInput> {
public:
  MultiDiInput(Node const &, size_t);

public:
  Node node;
  size_t idx;
};

} // namespace FlexFlow

VISITABLE_STRUCT(::FlexFlow::MultiDiOutput, node, idx);
MAKE_VISIT_HASHABLE(::FlexFlow::MultiDiOutput);

VISITABLE_STRUCT(::FlexFlow::MultiDiInput, node, idx);
MAKE_VISIT_HASHABLE(::FlexFlow::MultiDiInput);
=======
} // namespace FlexFlow
>>>>>>> b2fe85f6

namespace FlexFlow {

template <typename NodeLabel, typename OutputLabel>
struct IOutputLabelledMultiDiGraph
    : public INodeLabelledMultiDiGraph<NodeLabel>,
      public IMultiDiGraphView {
public:
  virtual void add_output(MultiDiOutput const &output,
                          OutputLabel const &label) = 0;
  virtual void add_edge(MultiDiOutput const &output,
                        MultiDiInput const &input) = 0;

<<<<<<< HEAD
  virtual OutputLabel &at(MultiDiOutput const &output) = 0;
  virtual OutputLabel const &at(MultiDiOutput const &output) const = 0;
=======
  virtual NodeLabel &at(Node const &) = 0;
  virtual NodeLabel const &at(Node const &) const = 0;
  virtual OutputLabel &at(MultiDiOutput const &) = 0;
  virtual OutputLabel const &at(MultiDiOutput const &) const = 0;
>>>>>>> b2fe85f6
};

static_assert(
    is_rc_copy_virtual_compliant<IOutputLabelledMultiDiGraph<int, int>>::value,
    RC_COPY_VIRTUAL_MSG);

template <typename NodeLabel,
          typename EdgeLabel,
          typename InputLabel = EdgeLabel,
          typename OutputLabel = InputLabel>
<<<<<<< HEAD
struct ILabelledOpenMultiDiGraphView : public IOpenMultiDiGraphView {
public:
  virtual InputLabel const &at(InputMultiDiEdge const &e) const = 0;
  virtual OutputLabel const &at(OutputMultiDiEdge const &e) const = 0;
  virtual EdgeLabel const &at(MultiDiEdge const &e) const = 0;
};

template <typename NodeLabel,
          typename EdgeLabel,
          typename InputLabel = EdgeLabel,
          typename OutputLabel = InputLabel>
struct ILabelledOpenMultiDiGraph
    : public ILabelledMultiDiGraph<NodeLabel, EdgeLabel>,
      public ILabelledOpenMultiDiGraphView<NodeLabel,
                                           EdgeLabel,
                                           InputLabel,
                                           OutputLabel> {
=======
struct ILabelledOpenMultiDiGraph
    : public ILabelledMultiDiGraph<NodeLabel, EdgeLabel> {
>>>>>>> b2fe85f6
public:
  virtual void add_edge(InputMultiDiEdge const &e, InputLabel const &label) = 0;
  virtual void add_edge(OutputMultiDiEdge const &e,
                        OutputLabel const &label) = 0;

  virtual InputLabel const &at(InputMultiDiEdge const &e) const = 0;
  virtual InputLabel &at(InputMultiDiEdge const &e) = 0;

  virtual OutputLabel const &at(OutputMultiDiEdge const &e) const = 0;
  virtual OutputLabel &at(DownwardOpenMultiDiEdge const &e) = 0;
};

static_assert(is_rc_copy_virtual_compliant<
                  ILabelledOpenMultiDiGraph<int, int, int, int>>::value,
              RC_COPY_VIRTUAL_MSG);

} // namespace FlexFlow

namespace fmt {

template <>
struct formatter<::FlexFlow::MultiDiOutput> : formatter<std::string> {
  template <typename FormatContext>
  auto format(::FlexFlow::MultiDiOutput const &x, FormatContext &ctx) const
      -> decltype(ctx.out()) {
    return formatter<std::string>::format(
        fmt::format("MultiDiOutput({}, {})", x.node, x.idx), ctx);
  }
};

template <>
struct formatter<::FlexFlow::MultiDiInput> : formatter<std::string> {
  template <typename FormatContext>
  auto format(::FlexFlow::MultiDiInput const &x, FormatContext &ctx) const
      -> decltype(ctx.out()) {
    return formatter<std::string>::format(
        fmt::format("MultiDiInput({}, {})", x.node, x.idx), ctx);
  }
};

} // namespace fmt
<<<<<<< HEAD

namespace FlexFlow {

static_assert(is_hashable<MultiDiOutput>::value,
              "MultiDiOutput must be hashable");
static_assert(is_equal_comparable<MultiDiOutput>::value,
              "MultiDiOutput must support ==");
static_assert(is_neq_comparable<MultiDiOutput>::value,
              "MultiDiOutput must support !=");
static_assert(is_lt_comparable<MultiDiOutput>::value,
              "MultiDiOutput must support <");
static_assert(!is_default_constructible<MultiDiOutput>::value,
              "MultiDiOutput must not be default constructible");
static_assert(is_copy_constructible<MultiDiOutput>::value,
              "MultiDiOutput must be copy constructible");
static_assert(is_fmtable<MultiDiOutput>::value,
              "MultiDiOutput must support fmt");

} // namespace FlexFlow
=======
>>>>>>> b2fe85f6

#endif<|MERGE_RESOLUTION|>--- conflicted
+++ resolved
@@ -45,36 +45,7 @@
     is_rc_copy_virtual_compliant<ILabelledMultiDiGraph<int, int>>::value,
     RC_COPY_VIRTUAL_MSG);
 
-<<<<<<< HEAD
-struct MultiDiOutput : public use_visitable_cmp<MultiDiOutput> {
-public:
-  MultiDiOutput() = delete;
-  MultiDiOutput(Node const &, size_t);
-
-public:
-  Node node;
-  size_t idx;
-};
-
-struct MultiDiInput : public use_visitable_cmp<MultiDiInput> {
-public:
-  MultiDiInput(Node const &, size_t);
-
-public:
-  Node node;
-  size_t idx;
-};
-
 } // namespace FlexFlow
-
-VISITABLE_STRUCT(::FlexFlow::MultiDiOutput, node, idx);
-MAKE_VISIT_HASHABLE(::FlexFlow::MultiDiOutput);
-
-VISITABLE_STRUCT(::FlexFlow::MultiDiInput, node, idx);
-MAKE_VISIT_HASHABLE(::FlexFlow::MultiDiInput);
-=======
-} // namespace FlexFlow
->>>>>>> b2fe85f6
 
 namespace FlexFlow {
 
@@ -88,15 +59,10 @@
   virtual void add_edge(MultiDiOutput const &output,
                         MultiDiInput const &input) = 0;
 
-<<<<<<< HEAD
-  virtual OutputLabel &at(MultiDiOutput const &output) = 0;
-  virtual OutputLabel const &at(MultiDiOutput const &output) const = 0;
-=======
   virtual NodeLabel &at(Node const &) = 0;
   virtual NodeLabel const &at(Node const &) const = 0;
   virtual OutputLabel &at(MultiDiOutput const &) = 0;
   virtual OutputLabel const &at(MultiDiOutput const &) const = 0;
->>>>>>> b2fe85f6
 };
 
 static_assert(
@@ -107,7 +73,6 @@
           typename EdgeLabel,
           typename InputLabel = EdgeLabel,
           typename OutputLabel = InputLabel>
-<<<<<<< HEAD
 struct ILabelledOpenMultiDiGraphView : public IOpenMultiDiGraphView {
 public:
   virtual InputLabel const &at(InputMultiDiEdge const &e) const = 0;
@@ -125,10 +90,6 @@
                                            EdgeLabel,
                                            InputLabel,
                                            OutputLabel> {
-=======
-struct ILabelledOpenMultiDiGraph
-    : public ILabelledMultiDiGraph<NodeLabel, EdgeLabel> {
->>>>>>> b2fe85f6
 public:
   virtual void add_edge(InputMultiDiEdge const &e, InputLabel const &label) = 0;
   virtual void add_edge(OutputMultiDiEdge const &e,
@@ -170,27 +131,5 @@
 };
 
 } // namespace fmt
-<<<<<<< HEAD
-
-namespace FlexFlow {
-
-static_assert(is_hashable<MultiDiOutput>::value,
-              "MultiDiOutput must be hashable");
-static_assert(is_equal_comparable<MultiDiOutput>::value,
-              "MultiDiOutput must support ==");
-static_assert(is_neq_comparable<MultiDiOutput>::value,
-              "MultiDiOutput must support !=");
-static_assert(is_lt_comparable<MultiDiOutput>::value,
-              "MultiDiOutput must support <");
-static_assert(!is_default_constructible<MultiDiOutput>::value,
-              "MultiDiOutput must not be default constructible");
-static_assert(is_copy_constructible<MultiDiOutput>::value,
-              "MultiDiOutput must be copy constructible");
-static_assert(is_fmtable<MultiDiOutput>::value,
-              "MultiDiOutput must support fmt");
-
-} // namespace FlexFlow
-=======
->>>>>>> b2fe85f6
 
 #endif