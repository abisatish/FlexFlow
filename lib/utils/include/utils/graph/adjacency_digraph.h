#ifndef _FLEXFLOW_UTILS_GRAPH_ADJACENCY_DIGRAPH_H
#define _FLEXFLOW_UTILS_GRAPH_ADJACENCY_DIGRAPH_H

#include "digraph.h"
#include <unordered_map>
#include <unordered_set>

namespace FlexFlow {

class AdjacencyDiGraph : public IDiGraph {
public:
  AdjacencyDiGraph() = default;
  Node add_node() override;
  void add_node_unsafe(Node const &) override;
  void remove_node_unsafe(Node const &) override;
  void add_edge(Edge const &) override;
  void remove_edge(Edge const &) override;
  std::unordered_set<Edge>
      query_edges(DirectedEdgeQuery const &) const override;
  std::unordered_set<Node> query_nodes(NodeQuery const &) const override;

  bool operator==(AdjacencyDiGraph const &) const;
  bool operator!=(AdjacencyDiGraph const &) const;

  AdjacencyDiGraph *clone() const override {
    return new AdjacencyDiGraph(this->next_node_idx, this->adjacency);
  }

  AdjacencyDiGraph() = default;

private:
  using ContentsType = std::unordered_map<Node, std::unordered_set<Node>>;

<<<<<<< HEAD
  AdjacencyDiGraph(std::size_t idx, ContentsType adjacency)
      : next_node_idx(idx), adjacency(adjacency) {}

=======
  AdjacencyDiGraph(std::size_t next_node_idx, ContentsType adjacency)
      : next_node_idx(next_node_idx), adjacency(adjacency) {}
>>>>>>> 3429a783
  std::size_t next_node_idx = 0;
  ContentsType adjacency;
};

static_assert(is_rc_copy_virtual_compliant<AdjacencyDiGraph>::value,
              RC_COPY_VIRTUAL_MSG);

} // namespace FlexFlow

#endif<|MERGE_RESOLUTION|>--- conflicted
+++ resolved
@@ -26,19 +26,11 @@
     return new AdjacencyDiGraph(this->next_node_idx, this->adjacency);
   }
 
-  AdjacencyDiGraph() = default;
-
 private:
   using ContentsType = std::unordered_map<Node, std::unordered_set<Node>>;
 
-<<<<<<< HEAD
-  AdjacencyDiGraph(std::size_t idx, ContentsType adjacency)
-      : next_node_idx(idx), adjacency(adjacency) {}
-
-=======
   AdjacencyDiGraph(std::size_t next_node_idx, ContentsType adjacency)
       : next_node_idx(next_node_idx), adjacency(adjacency) {}
->>>>>>> 3429a783
   std::size_t next_node_idx = 0;
   ContentsType adjacency;
 };
