#ifndef _FLEXFLOW_UTILS_INCLUDE_UTILS_GRAPH_OPEN_GRAPH_INTERFACES_H
#define _FLEXFLOW_UTILS_INCLUDE_UTILS_GRAPH_OPEN_GRAPH_INTERFACES_H

#include "multidigraph.h"
<<<<<<< HEAD
=======
#include "utils/exception.h"
#include "utils/graph/multidiedge.h"
#include "utils/graph/multidigraph_interfaces.h"
#include "utils/strong_typedef.h"
>>>>>>> 3eade8f7
#include "utils/visitable.h"

namespace FlexFlow {

<<<<<<< HEAD
struct InputMultiDiEdge : public use_visitable_cmp<InputMultiDiEdge> {
  InputMultiDiEdge() = delete;
  InputMultiDiEdge(std::pair<std::size_t, std::size_t> const &uid,
                   Node const &dst,
                   std::size_t const &dstIdx)
      : uid(uid), dst(dst), dstIdx(dstIdx) {}

=======
struct InputMultiDiEdge {
>>>>>>> 3eade8f7
  std::pair<std::size_t, std::size_t>
      uid; // necessary to differentiate multiple input edges from different
           // sources resulting from a graph cut
  Node dst;
  NodePort dstIdx;
};
FF_VISITABLE_STRUCT(InputMultiDiEdge, uid, dst, dstIdx);

<<<<<<< HEAD
struct OutputMultiDiEdge : use_visitable_cmp<OutputMultiDiEdge> {
  OutputMultiDiEdge() = delete;
  OutputMultiDiEdge(std::pair<std::size_t, std::size_t> const &uid_,
                    Node const &src_,
                    std::size_t const &srcIdx_)
      : uid(uid_), src(src_), srcIdx(srcIdx_) {}

=======
struct OutputMultiDiEdge {
>>>>>>> 3eade8f7
  std::pair<std::size_t, std::size_t>
      uid; // necessary to differentiate multiple output edges from different
           // sources resulting from a graph cut
  Node src;
  NodePort srcIdx;
};
FF_VISITABLE_STRUCT(OutputMultiDiEdge, uid, src, srcIdx);

using OpenMultiDiEdge =
    variant<InputMultiDiEdge, OutputMultiDiEdge, MultiDiEdge>;

using DownwardOpenMultiDiEdge = variant<OutputMultiDiEdge, MultiDiEdge>;

using UpwardOpenMultiDiEdge = variant<InputMultiDiEdge, MultiDiEdge>;

bool is_input_edge(OpenMultiDiEdge const &);
bool is_output_edge(OpenMultiDiEdge const &);
bool is_standard_edge(OpenMultiDiEdge const &);

struct OutputMultiDiEdgeQuery {
  query_set<Node> srcs;
  query_set<NodePort> srcIdxs;

  static OutputMultiDiEdgeQuery all();
  static OutputMultiDiEdgeQuery none();
};
FF_VISITABLE_STRUCT(OutputMultiDiEdgeQuery, srcs, srcIdxs);

struct InputMultiDiEdgeQuery {
  query_set<Node> dsts;
  query_set<NodePort> dstIdxs;

  static InputMultiDiEdgeQuery all();
  static InputMultiDiEdgeQuery none();
};
FF_VISITABLE_STRUCT(InputMultiDiEdgeQuery, dsts, dstIdxs);

struct OpenMultiDiEdgeQuery {
  OpenMultiDiEdgeQuery() = delete;
  OpenMultiDiEdgeQuery(InputMultiDiEdgeQuery const &input_edge_query,
                       MultiDiEdgeQuery const &standard_edge_query,
                       OutputMultiDiEdgeQuery const &output_edge_query)
      : input_edge_query(input_edge_query),
        standard_edge_query(standard_edge_query),
        output_edge_query(output_edge_query) {}

  OpenMultiDiEdgeQuery(MultiDiEdgeQuery const &q)
      : OpenMultiDiEdgeQuery(
            InputMultiDiEdgeQuery::none(), q, OutputMultiDiEdgeQuery::none()) {}
  OpenMultiDiEdgeQuery(InputMultiDiEdgeQuery const &q)
      : OpenMultiDiEdgeQuery(
            q, MultiDiEdgeQuery::none(), OutputMultiDiEdgeQuery::none()) {}
  OpenMultiDiEdgeQuery(OutputMultiDiEdgeQuery const &q)
      : OpenMultiDiEdgeQuery(
            InputMultiDiEdgeQuery::none(), MultiDiEdgeQuery::none(), q) {}

  InputMultiDiEdgeQuery input_edge_query;
  MultiDiEdgeQuery standard_edge_query;
  OutputMultiDiEdgeQuery output_edge_query;
};
FF_VISITABLE_STRUCT(OpenMultiDiEdgeQuery,
                    input_edge_query,
                    standard_edge_query,
                    output_edge_query);

struct DownwardOpenMultiDiEdgeQuery {
  DownwardOpenMultiDiEdgeQuery() = delete;
  DownwardOpenMultiDiEdgeQuery(OutputMultiDiEdgeQuery const &output_edge_query,
                               MultiDiEdgeQuery const &standard_edge_query)
      : output_edge_query(output_edge_query),
        standard_edge_query(standard_edge_query) {}
  DownwardOpenMultiDiEdgeQuery(OutputMultiDiEdgeQuery const &output_edge_query)
      : DownwardOpenMultiDiEdgeQuery(output_edge_query,
                                     MultiDiEdgeQuery::none()) {}
  DownwardOpenMultiDiEdgeQuery(MultiDiEdgeQuery const &standard_edge_query)
      : DownwardOpenMultiDiEdgeQuery(OutputMultiDiEdgeQuery::all(),
                                     standard_edge_query){};

  operator OpenMultiDiEdgeQuery() const {
    NOT_IMPLEMENTED();
  }

  OutputMultiDiEdgeQuery output_edge_query;
  MultiDiEdgeQuery standard_edge_query;
};
FF_VISITABLE_STRUCT_NONSTANDARD_CONSTRUCTION(DownwardOpenMultiDiEdgeQuery,
                                             output_edge_query,
                                             standard_edge_query);

struct UpwardOpenMultiDiEdgeQuery {
  UpwardOpenMultiDiEdgeQuery() = delete;
  UpwardOpenMultiDiEdgeQuery(InputMultiDiEdgeQuery const &,
                             MultiDiEdgeQuery const &);
  UpwardOpenMultiDiEdgeQuery(InputMultiDiEdgeQuery const &);
  UpwardOpenMultiDiEdgeQuery(MultiDiEdgeQuery const &);
  operator OpenMultiDiEdgeQuery() const {
    NOT_IMPLEMENTED();
  }

  InputMultiDiEdgeQuery input_edge_query;
  MultiDiEdgeQuery standard_edge_query;
};
<<<<<<< HEAD

} // namespace FlexFlow

VISITABLE_STRUCT(::FlexFlow::InputMultiDiEdge, uid, dst, dstIdx);
VISITABLE_STRUCT(::FlexFlow::OutputMultiDiEdge, uid, src, srcIdx);
MAKE_VISIT_HASHABLE(::FlexFlow::InputMultiDiEdge);
MAKE_VISIT_HASHABLE(::FlexFlow::OutputMultiDiEdge);

namespace FlexFlow {

static_assert(is_hashable<OutputMultiDiEdge>::value,
              "OpenMultiDiEdge must be hashable");
static_assert(is_hashable<OpenMultiDiEdge>::value,
              "OpenMultiDiEdge must be hashable");
=======
FF_VISITABLE_STRUCT_NONSTANDARD_CONSTRUCTION(UpwardOpenMultiDiEdgeQuery,
                                             input_edge_query,
                                             standard_edge_query);
>>>>>>> 3eade8f7

struct IOpenMultiDiGraphView : public IGraphView {
  virtual std::unordered_set<OpenMultiDiEdge>
      query_edges(OpenMultiDiEdgeQuery const &) const = 0;
};
<<<<<<< HEAD

static_assert(is_rc_copy_virtual_compliant<IOpenMultiDiGraphView>::value,
              RC_COPY_VIRTUAL_MSG);

struct IDownwardOpenMultiDiGraphView : public IGraphView {
  virtual std::unordered_set<DownwardOpenMultiDiEdge>
      query_edges(DownwardOpenMultiDiEdgeQuery const &) const = 0;
=======
CHECK_RC_COPY_VIRTUAL_COMPLIANT(IOpenMultiDiGraphView);

struct IDownwardOpenMultiDiGraphView : public IOpenMultiDiGraphView {
  virtual std::unordered_set<DownwardOpenMultiDiEdge>
      query_edges(DownwardOpenMultiDiEdgeQuery const &) const = 0;

  std::unordered_set<OpenMultiDiEdge>
      query_edges(OpenMultiDiEdgeQuery const &q) const final {
    return widen<OpenMultiDiEdge>(
        this->query_edges(DownwardOpenMultiDiEdgeQuery{q.output_edge_query,
                                                       q.standard_edge_query}));
  }
>>>>>>> 3eade8f7
};
CHECK_RC_COPY_VIRTUAL_COMPLIANT(IDownwardOpenMultiDiGraphView);

<<<<<<< HEAD
static_assert(
    is_rc_copy_virtual_compliant<IDownwardOpenMultiDiGraphView>::value,
    RC_COPY_VIRTUAL_MSG);

struct IUpwardOpenMultiDiGraphView : public IGraphView {
  virtual std::unordered_set<UpwardOpenMultiDiEdge>
      query_edges(UpwardOpenMultiDiEdgeQuery const &) const = 0;
};

static_assert(is_rc_copy_virtual_compliant<IUpwardOpenMultiDiGraphView>::value,
              RC_COPY_VIRTUAL_MSG);
=======
struct IUpwardOpenMultiDiGraphView : public IOpenMultiDiGraphView {
  virtual std::unordered_set<UpwardOpenMultiDiEdge>
      query_edges(UpwardOpenMultiDiEdgeQuery const &) const = 0;

  std::unordered_set<OpenMultiDiEdge>
      query_edges(OpenMultiDiEdgeQuery const &q) const final {
    return widen<OpenMultiDiEdge>(this->query_edges(
        UpwardOpenMultiDiEdgeQuery{q.input_edge_query, q.standard_edge_query}));
  }
};
CHECK_RC_COPY_VIRTUAL_COMPLIANT(IUpwardOpenMultiDiGraphView);
>>>>>>> 3eade8f7

struct IOpenMultiDiGraph : public IOpenMultiDiGraphView, public IGraph {
  virtual void add_edge(OpenMultiDiEdge const &) = 0;
  virtual void remove_edge(OpenMultiDiEdge const &) = 0;
  virtual IOpenMultiDiGraph *clone() const = 0;
};
CHECK_RC_COPY_VIRTUAL_COMPLIANT(IOpenMultiDiGraph);

<<<<<<< HEAD
static_assert(is_rc_copy_virtual_compliant<IOpenMultiDiGraph>::value,
              RC_COPY_VIRTUAL_MSG);

=======
>>>>>>> 3eade8f7
struct IUpwardOpenMultiDiGraph : public IUpwardOpenMultiDiGraphView,
                                 public IGraph {
  virtual void add_edge(UpwardOpenMultiDiEdge const &) = 0;
  virtual void remove_edge(UpwardOpenMultiDiEdge const &) = 0;
  virtual IUpwardOpenMultiDiGraph *clone() const = 0;
};
CHECK_RC_COPY_VIRTUAL_COMPLIANT(IUpwardOpenMultiDiGraph);

<<<<<<< HEAD
static_assert(is_rc_copy_virtual_compliant<IUpwardOpenMultiDiGraph>::value,
              RC_COPY_VIRTUAL_MSG);

=======
>>>>>>> 3eade8f7
struct IDownwardOpenMultiDiGraph : public IDownwardOpenMultiDiGraphView,
                                   public IGraph {
  virtual void add_edge(DownwardOpenMultiDiEdge const &) = 0;
  virtual void remove_edge(DownwardOpenMultiDiEdge const &) = 0;
  virtual IDownwardOpenMultiDiGraph *clone() const = 0;
};
CHECK_RC_COPY_VIRTUAL_COMPLIANT(IDownwardOpenMultiDiGraph);

<<<<<<< HEAD
static_assert(is_rc_copy_virtual_compliant<IDownwardOpenMultiDiGraph>::value,
              RC_COPY_VIRTUAL_MSG);

=======
>>>>>>> 3eade8f7
} // namespace FlexFlow

#endif<|MERGE_RESOLUTION|>--- conflicted
+++ resolved
@@ -2,28 +2,15 @@
 #define _FLEXFLOW_UTILS_INCLUDE_UTILS_GRAPH_OPEN_GRAPH_INTERFACES_H
 
 #include "multidigraph.h"
-<<<<<<< HEAD
-=======
 #include "utils/exception.h"
 #include "utils/graph/multidiedge.h"
 #include "utils/graph/multidigraph_interfaces.h"
 #include "utils/strong_typedef.h"
->>>>>>> 3eade8f7
 #include "utils/visitable.h"
 
 namespace FlexFlow {
 
-<<<<<<< HEAD
-struct InputMultiDiEdge : public use_visitable_cmp<InputMultiDiEdge> {
-  InputMultiDiEdge() = delete;
-  InputMultiDiEdge(std::pair<std::size_t, std::size_t> const &uid,
-                   Node const &dst,
-                   std::size_t const &dstIdx)
-      : uid(uid), dst(dst), dstIdx(dstIdx) {}
-
-=======
 struct InputMultiDiEdge {
->>>>>>> 3eade8f7
   std::pair<std::size_t, std::size_t>
       uid; // necessary to differentiate multiple input edges from different
            // sources resulting from a graph cut
@@ -32,17 +19,7 @@
 };
 FF_VISITABLE_STRUCT(InputMultiDiEdge, uid, dst, dstIdx);
 
-<<<<<<< HEAD
-struct OutputMultiDiEdge : use_visitable_cmp<OutputMultiDiEdge> {
-  OutputMultiDiEdge() = delete;
-  OutputMultiDiEdge(std::pair<std::size_t, std::size_t> const &uid_,
-                    Node const &src_,
-                    std::size_t const &srcIdx_)
-      : uid(uid_), src(src_), srcIdx(srcIdx_) {}
-
-=======
 struct OutputMultiDiEdge {
->>>>>>> 3eade8f7
   std::pair<std::size_t, std::size_t>
       uid; // necessary to differentiate multiple output edges from different
            // sources resulting from a graph cut
@@ -145,40 +122,14 @@
   InputMultiDiEdgeQuery input_edge_query;
   MultiDiEdgeQuery standard_edge_query;
 };
-<<<<<<< HEAD
-
-} // namespace FlexFlow
-
-VISITABLE_STRUCT(::FlexFlow::InputMultiDiEdge, uid, dst, dstIdx);
-VISITABLE_STRUCT(::FlexFlow::OutputMultiDiEdge, uid, src, srcIdx);
-MAKE_VISIT_HASHABLE(::FlexFlow::InputMultiDiEdge);
-MAKE_VISIT_HASHABLE(::FlexFlow::OutputMultiDiEdge);
-
-namespace FlexFlow {
-
-static_assert(is_hashable<OutputMultiDiEdge>::value,
-              "OpenMultiDiEdge must be hashable");
-static_assert(is_hashable<OpenMultiDiEdge>::value,
-              "OpenMultiDiEdge must be hashable");
-=======
 FF_VISITABLE_STRUCT_NONSTANDARD_CONSTRUCTION(UpwardOpenMultiDiEdgeQuery,
                                              input_edge_query,
                                              standard_edge_query);
->>>>>>> 3eade8f7
 
 struct IOpenMultiDiGraphView : public IGraphView {
   virtual std::unordered_set<OpenMultiDiEdge>
       query_edges(OpenMultiDiEdgeQuery const &) const = 0;
 };
-<<<<<<< HEAD
-
-static_assert(is_rc_copy_virtual_compliant<IOpenMultiDiGraphView>::value,
-              RC_COPY_VIRTUAL_MSG);
-
-struct IDownwardOpenMultiDiGraphView : public IGraphView {
-  virtual std::unordered_set<DownwardOpenMultiDiEdge>
-      query_edges(DownwardOpenMultiDiEdgeQuery const &) const = 0;
-=======
 CHECK_RC_COPY_VIRTUAL_COMPLIANT(IOpenMultiDiGraphView);
 
 struct IDownwardOpenMultiDiGraphView : public IOpenMultiDiGraphView {
@@ -191,23 +142,9 @@
         this->query_edges(DownwardOpenMultiDiEdgeQuery{q.output_edge_query,
                                                        q.standard_edge_query}));
   }
->>>>>>> 3eade8f7
 };
 CHECK_RC_COPY_VIRTUAL_COMPLIANT(IDownwardOpenMultiDiGraphView);
 
-<<<<<<< HEAD
-static_assert(
-    is_rc_copy_virtual_compliant<IDownwardOpenMultiDiGraphView>::value,
-    RC_COPY_VIRTUAL_MSG);
-
-struct IUpwardOpenMultiDiGraphView : public IGraphView {
-  virtual std::unordered_set<UpwardOpenMultiDiEdge>
-      query_edges(UpwardOpenMultiDiEdgeQuery const &) const = 0;
-};
-
-static_assert(is_rc_copy_virtual_compliant<IUpwardOpenMultiDiGraphView>::value,
-              RC_COPY_VIRTUAL_MSG);
-=======
 struct IUpwardOpenMultiDiGraphView : public IOpenMultiDiGraphView {
   virtual std::unordered_set<UpwardOpenMultiDiEdge>
       query_edges(UpwardOpenMultiDiEdgeQuery const &) const = 0;
@@ -219,7 +156,6 @@
   }
 };
 CHECK_RC_COPY_VIRTUAL_COMPLIANT(IUpwardOpenMultiDiGraphView);
->>>>>>> 3eade8f7
 
 struct IOpenMultiDiGraph : public IOpenMultiDiGraphView, public IGraph {
   virtual void add_edge(OpenMultiDiEdge const &) = 0;
@@ -228,12 +164,6 @@
 };
 CHECK_RC_COPY_VIRTUAL_COMPLIANT(IOpenMultiDiGraph);
 
-<<<<<<< HEAD
-static_assert(is_rc_copy_virtual_compliant<IOpenMultiDiGraph>::value,
-              RC_COPY_VIRTUAL_MSG);
-
-=======
->>>>>>> 3eade8f7
 struct IUpwardOpenMultiDiGraph : public IUpwardOpenMultiDiGraphView,
                                  public IGraph {
   virtual void add_edge(UpwardOpenMultiDiEdge const &) = 0;
@@ -242,12 +172,6 @@
 };
 CHECK_RC_COPY_VIRTUAL_COMPLIANT(IUpwardOpenMultiDiGraph);
 
-<<<<<<< HEAD
-static_assert(is_rc_copy_virtual_compliant<IUpwardOpenMultiDiGraph>::value,
-              RC_COPY_VIRTUAL_MSG);
-
-=======
->>>>>>> 3eade8f7
 struct IDownwardOpenMultiDiGraph : public IDownwardOpenMultiDiGraphView,
                                    public IGraph {
   virtual void add_edge(DownwardOpenMultiDiEdge const &) = 0;
@@ -256,12 +180,6 @@
 };
 CHECK_RC_COPY_VIRTUAL_COMPLIANT(IDownwardOpenMultiDiGraph);
 
-<<<<<<< HEAD
-static_assert(is_rc_copy_virtual_compliant<IDownwardOpenMultiDiGraph>::value,
-              RC_COPY_VIRTUAL_MSG);
-
-=======
->>>>>>> 3eade8f7
 } // namespace FlexFlow
 
 #endif