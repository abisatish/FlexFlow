#ifndef _FLEXFLOW_UTILS_INCLUDE_UTILS_GRAPH_OPEN_GRAPH_INTERFACES_H
#define _FLEXFLOW_UTILS_INCLUDE_UTILS_GRAPH_OPEN_GRAPH_INTERFACES_H

#include "multidigraph.h"
#include "utils/visitable.h"

namespace FlexFlow {

struct InputMultiDiEdge : public use_visitable_cmp<InputMultiDiEdge> {
  InputMultiDiEdge() = delete;
  InputMultiDiEdge(std::pair<std::size_t, std::size_t> const &,
                   Node const &,
<<<<<<< HEAD
                   std::size_t const &);
=======
                   NodePort const &);
>>>>>>> b2fe85f6

  std::pair<std::size_t, std::size_t>
      uid; // necessary to differentiate multiple input edges from different
           // sources resulting from a graph cut
  Node dst;
  NodePort dstIdx;
};

struct OutputMultiDiEdge : use_visitable_cmp<OutputMultiDiEdge> {
  OutputMultiDiEdge() = delete;
  OutputMultiDiEdge(std::pair<std::size_t, std::size_t> const &,
                    Node const &,
<<<<<<< HEAD
                    std::size_t const &);
=======
                    NodePort const &);
>>>>>>> b2fe85f6

  std::pair<std::size_t, std::size_t>
      uid; // necessary to differentiate multiple output edges from different
           // sources resulting from a graph cut
  Node src;
  NodePort srcIdx;
};

using OpenMultiDiEdge =
    variant<InputMultiDiEdge, OutputMultiDiEdge, MultiDiEdge>;

using DownwardOpenMultiDiEdge = variant<OutputMultiDiEdge, MultiDiEdge>;

using UpwardOpenMultiDiEdge = variant<InputMultiDiEdge, MultiDiEdge>;

bool is_input_edge(OpenMultiDiEdge const &);
bool is_output_edge(OpenMultiDiEdge const &);
bool is_standard_edge(OpenMultiDiEdge const &);

struct OutputMultiDiEdgeQuery {
  optional<std::unordered_set<Node>> srcs = nullopt;
  optional<std::unordered_set<NodePort>> srcIdxs = nullopt;

  static OutputMultiDiEdgeQuery all();
  static OutputMultiDiEdgeQuery none();
};

struct InputMultiDiEdgeQuery {
  optional<std::unordered_set<Node>> dsts = nullopt;
  optional<std::unordered_set<NodePort>> dstIdxs = nullopt;

  static InputMultiDiEdgeQuery all();
  static InputMultiDiEdgeQuery none();
};

struct OpenMultiDiEdgeQuery {
  InputMultiDiEdgeQuery input_edge_query;
  MultiDiEdgeQuery standard_edge_query;
  OutputMultiDiEdgeQuery output_edge_query;
};

struct DownwardOpenMultiDiEdgeQuery {
  OutputMultiDiEdgeQuery output_edge_query;
  MultiDiEdgeQuery standard_edge_query;
};

struct UpwardOpenMultiDiEdgeQuery {
  InputMultiDiEdgeQuery input_edge_query;
  MultiDiEdgeQuery standard_edge_query;
};

} // namespace FlexFlow

VISITABLE_STRUCT(::FlexFlow::InputMultiDiEdge, uid, dst, dstIdx);
VISITABLE_STRUCT(::FlexFlow::OutputMultiDiEdge, uid, src, srcIdx);
MAKE_VISIT_HASHABLE(::FlexFlow::InputMultiDiEdge);
MAKE_VISIT_HASHABLE(::FlexFlow::OutputMultiDiEdge);

namespace FlexFlow {

static_assert(is_hashable<OutputMultiDiEdge>::value,
              "OpenMultiDiEdge must be hashable");
static_assert(is_hashable<OpenMultiDiEdge>::value,
              "OpenMultiDiEdge must be hashable");

struct IOpenMultiDiGraphView : public IGraphView {
  virtual std::unordered_set<OpenMultiDiEdge>
      query_edges(OpenMultiDiEdgeQuery const &) const = 0;
};

static_assert(is_rc_copy_virtual_compliant<IOpenMultiDiGraphView>::value,
              RC_COPY_VIRTUAL_MSG);

struct IDownwardOpenMultiDiGraphView : public IGraphView {
  virtual std::unordered_set<DownwardOpenMultiDiEdge>
      query_edges(DownwardOpenMultiDiEdgeQuery const &) const = 0;
};

static_assert(
    is_rc_copy_virtual_compliant<IDownwardOpenMultiDiGraphView>::value,
    RC_COPY_VIRTUAL_MSG);

struct IUpwardOpenMultiDiGraphView : public IGraphView {
  virtual std::unordered_set<UpwardOpenMultiDiEdge>
      query_edges(UpwardOpenMultiDiEdgeQuery const &) const = 0;
};

static_assert(is_rc_copy_virtual_compliant<IUpwardOpenMultiDiGraphView>::value,
              RC_COPY_VIRTUAL_MSG);

struct IOpenMultiDiGraph : public IOpenMultiDiGraphView, public IGraph {
  virtual void add_edge(OpenMultiDiEdge const &) = 0;
  virtual void remove_edge(OpenMultiDiEdge const &) = 0;
  virtual IOpenMultiDiGraph *clone() const = 0;
};

static_assert(is_rc_copy_virtual_compliant<IOpenMultiDiGraph>::value,
              RC_COPY_VIRTUAL_MSG);

struct IUpwardOpenMultiDiGraph : public IUpwardOpenMultiDiGraphView,
                                 public IGraph {
  virtual void add_edge(UpwardOpenMultiDiEdge const &) = 0;
  virtual void remove_edge(UpwardOpenMultiDiEdge const &) = 0;
  virtual IUpwardOpenMultiDiGraph *clone() const = 0;
};

static_assert(is_rc_copy_virtual_compliant<IUpwardOpenMultiDiGraph>::value,
              RC_COPY_VIRTUAL_MSG);

struct IDownwardOpenMultiDiGraph : public IDownwardOpenMultiDiGraphView,
                                   public IGraph {
  virtual void add_edge(DownwardOpenMultiDiEdge const &) = 0;
  virtual void remove_edge(DownwardOpenMultiDiEdge const &) = 0;
  virtual IDownwardOpenMultiDiGraph *clone() const = 0;
};

static_assert(is_rc_copy_virtual_compliant<IDownwardOpenMultiDiGraph>::value,
              RC_COPY_VIRTUAL_MSG);

} // namespace FlexFlow

#endif<|MERGE_RESOLUTION|>--- conflicted
+++ resolved
@@ -10,11 +10,7 @@
   InputMultiDiEdge() = delete;
   InputMultiDiEdge(std::pair<std::size_t, std::size_t> const &,
                    Node const &,
-<<<<<<< HEAD
-                   std::size_t const &);
-=======
                    NodePort const &);
->>>>>>> b2fe85f6
 
   std::pair<std::size_t, std::size_t>
       uid; // necessary to differentiate multiple input edges from different
@@ -27,11 +23,7 @@
   OutputMultiDiEdge() = delete;
   OutputMultiDiEdge(std::pair<std::size_t, std::size_t> const &,
                     Node const &,
-<<<<<<< HEAD
-                    std::size_t const &);
-=======
                     NodePort const &);
->>>>>>> b2fe85f6
 
   std::pair<std::size_t, std::size_t>
       uid; // necessary to differentiate multiple output edges from different
