--- conflicted
+++ resolved
@@ -8,11 +8,7 @@
 namespace FlexFlow {
 
 struct InputMultiDiEdge {
-<<<<<<< HEAD
-    std::pair<std::size_t, std::size_t>
-=======
   std::pair<std::size_t, std::size_t>
->>>>>>> 804707dc
       uid; // necessary to differentiate multiple input edges from different
            // sources resulting from a graph cut
   Node dst;
@@ -79,21 +75,9 @@
   InputMultiDiEdgeQuery input_edge_query;
   MultiDiEdgeQuery standard_edge_query;
 };
-<<<<<<< HEAD
-
-} // namespace FlexFlow
-
-namespace FlexFlow {
-
-static_assert(is_hashable<OutputMultiDiEdge>::value,
-              "OpenMultiDiEdge must be hashable");
-static_assert(is_hashable<OpenMultiDiEdge>::value,
-              "OpenMultiDiEdge must be hashable");
-=======
 FF_VISITABLE_STRUCT(UpwardOpenMultiDiEdgeQuery,
                     input_edge_query,
                     standard_edge_query);
->>>>>>> 804707dc
 
 struct IOpenMultiDiGraphView : public IGraphView {
   virtual std::unordered_set<OpenMultiDiEdge>
