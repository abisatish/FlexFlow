#ifndef _FLEXFLOW_UTILS_GRAPH_LABELLED_GRAPHS_H
#define _FLEXFLOW_UTILS_GRAPH_LABELLED_GRAPHS_H

#include <memory>
#include "multidigraph.h"
#include <unordered_map>
#include "open_graphs.h"
#include "utils/unique.h"
#include "utils/exception.h"

namespace FlexFlow {

template <typename NodeLabel>
struct NodeLabelledMultiDiGraph {
public:
  NodeLabelledMultiDiGraph() = delete;
  NodeLabelledMultiDiGraph(NodeLabelledMultiDiGraph const &) = default;
  NodeLabelledMultiDiGraph &operator=(NodeLabelledMultiDiGraph const &) = default;

  operator MultiDiGraph const &() const {
    return this->base_graph;
  }

  Node add_node(NodeLabel const &label) {
    Node n = this->base_graph.add_node();
    node_map.insert({ n, label });
    return n;
  }

  NodeLabel &at(Node const &n) {
    return this->node_map.at(n);
  }

  NodeLabel const &at(Node const &n) const {
    return this->node_map.at(n);
  }
protected:
  MultiDiGraph base_graph;
private:
  std::unordered_map<Node, NodeLabel> node_map;
};

template <typename NodeLabel, typename EdgeLabel>
struct LabelledMultiDiGraph : public NodeLabelledMultiDiGraph<NodeLabel> {
  void add_edge(MultiDiEdge const &e, EdgeLabel const &label) {
    this->base_graph.add_edge(e);
    edge_map.insert({ e, label });
    return label;
  }

  EdgeLabel &at(MultiDiEdge const &n) {
    return this->edge_map.at(n);
  }

  EdgeLabel const &at(MultiDiEdge const &n) const {
    return this->edge_map.at(n);
  }
private:
  std::unordered_map<MultiDiEdge, EdgeLabel> edge_map;
};

struct MultiDiOutput {
  MultiDiOutput(Node const &, size_t);

  Node node;
  size_t idx;
};

bool operator==(MultiDiOutput const &, MultiDiOutput const &);
bool operator!=(MultiDiOutput const &, MultiDiOutput const &);
bool operator<(MultiDiOutput const &, MultiDiOutput const &);

struct MultiDiInput {
  MultiDiInput(Node const &, size_t);

  Node node;
  size_t idx;
};

MultiDiOutput get_output(MultiDiEdge const &);
MultiDiInput get_input(MultiDiEdge const &);

template <typename NodeLabel, typename OutputLabel>
struct OutputLabelledMultiDiGraph : public NodeLabelledMultiDiGraph<NodeLabel> {
public:
  void add_output(MultiDiOutput const &output, OutputLabel const &label) {
    this->output_map.insert({ output, label });
  }

  void add_edge(MultiDiEdge const &e) {
    MultiDiOutput output = get_output(e);
    if (!contains_key(this->output_map, output)) {
      throw mk_runtime_error("Could not find output {}", output);
    }
    this->base_graph.add_edge(e);
  }

<<<<<<< HEAD
  T const &at(Node const &n) const {
    return this->node_map.at(n);
=======
  void add_edge(MultiDiOutput const &output, MultiDiInput const &input) {
    this->add_edge(MultiDiEdge{output.node, input.node, output.idx, input.idx});
>>>>>>> 125d76a5
  }

  OutputLabel &at(MultiDiOutput const &output) {
    return this->output_map->at(output);
  }

  OutputLabel const &at(MultiDiOutput const &output) const {
    return this->output_map->at(output);
  }
private:
  std::unordered_map<MultiDiOutput, OutputLabel> output_map;
};

template<typename NodeLabel, 
         typename EdgeLabel, 
         typename InputLabel = EdgeLabel, 
         typename OutputLabel = InputLabel>
struct LabelledOpenMultiDiGraph {
public:
  LabelledOpenMultiDiGraph() = delete;
  LabelledOpenMultiDiGraph(LabelledOpenMultiDiGraph const &) = default;
  LabelledOpenMultiDiGraph& operator=(LabelledOpenMultiDiGraph const &) = default;

  operator OpenMultiDiGraph const &() const {
    return this->base_graph;
  }

  Node add_node(NodeLabel const &t) {
    Node n = this->base_graph.add_node();
    node_map.insert({ n, t });
    return n;
  }

  void add_edge(InputMultiDiEdge const &e, InputLabel const &label) {
    this->base_graph.add_edge(e);
    this->input_map.insert({e, label});
  }

  void add_edge(MultiDiEdge const &e, EdgeLabel const &label) {
    this->base_graph.add_edge(e);
    this->edge_map.insert({e, label});
  }

  void add_edge(OutputMultiDiEdge const &e, OutputLabel const &label) {
    this->base_graph.add_edge(e);
    this->output_map.insert({e, label});
  }

  NodeLabel const &at(Node const &n) const {
    return this->node_map.at(n);
  }

  NodeLabel &at(Node const &n) {
    return this->node_map.at(n);
  }

  EdgeLabel const &at(MultiDiEdge const &e) const {
    return this->edge_map.at(e);
  }

  EdgeLabel &at(MultiDiEdge const &e) {
    return this->edge_map.at(e);
  }

  InputLabel const &at(InputMultiDiEdge const &e) const {
    return this->input_map.at(e);
  }

  InputLabel &at(InputMultiDiEdge const &e) {
    return this->input_map.at(e);
  }

  OutputLabel const &at(OutputMultiDiEdge const &e) const {
    return this->output_map.at(e);
  }

  OutputLabel &at(DownwardOpenMultiDiEdge const &e) {
    return this->output_map.at(e);
  }

  template <typename BaseImpl>
  static 
  typename std::enable_if<std::is_base_of<IOpenMultiDiGraph, BaseImpl>::value, LabelledOpenMultiDiGraph>::type
  create() {
    return LabelledOpenMultiDiGraph(OpenMultiDiGraph::create<BaseImpl>());
  }

  friend void swap(LabelledOpenMultiDiGraph &lhs, LabelledOpenMultiDiGraph &rhs) {
    using std::swap;

    swap(lhs.base_graph, rhs.base_graph);
    swap(lhs.node_map, rhs.node_map);
    swap(lhs.edge_map, rhs.edge_map);
    swap(lhs.input_map, rhs.input_map);
    swap(lhs.output_map, rhs.output_map);
  }
private:
  LabelledOpenMultiDiGraph(OpenMultiDiGraph base)
    : base_graph(std::move(base))
  { }
private:
  OpenMultiDiGraph base_graph;
  std::unordered_map<Node, NodeLabel> node_map;
  std::unordered_map<MultiDiEdge, EdgeLabel> edge_map;
  std::unordered_map<InputMultiDiEdge, InputLabel> input_map;
  std::unordered_map<OutputMultiDiEdge, OutputLabel> output_map;
};

}

namespace std {

template <>
struct hash<::FlexFlow::MultiDiOutput> {
  size_t operator()(::FlexFlow::MultiDiOutput const &) const;
};

template <>
struct hash<::FlexFlow::MultiDiInput> {
  size_t operator()(::FlexFlow::MultiDiInput const &) const;
};

}

namespace fmt {

template <>
struct formatter<::FlexFlow::MultiDiOutput> : formatter<std::string> {
  template <typename FormatContext>
  auto format(::FlexFlow::MultiDiOutput const &x, FormatContext &ctx) const -> decltype(ctx.out()) {
    return formatter<std::string>::format(fmt::format("MultiDiOutput({}, {})", x.node, x.idx), ctx);
  }
};

template <>
struct formatter<::FlexFlow::MultiDiInput> : formatter<std::string> {
  template <typename FormatContext>
  auto format(::FlexFlow::MultiDiInput const &x, FormatContext &ctx) const -> decltype(ctx.out()) {
    return formatter<std::string>::format(fmt::format("MultiDiInput({}, {})", x.node, x.idx), ctx);
  }
};

}

VISITABLE_STRUCT(::FlexFlow::MultiDiOutput, node, idx);
VISITABLE_STRUCT(::FlexFlow::MultiDiInput, node, idx);

namespace FlexFlow {

static_assert(is_hashable<MultiDiOutput>::value, "MultiDiOutput must be hashable");
static_assert(is_equal_comparable<MultiDiOutput>::value, "MultiDiOutput must support ==");
static_assert(is_neq_comparable<MultiDiOutput>::value, "MultiDiOutput must support !=");
static_assert(is_lt_comparable<MultiDiOutput>::value, "MultiDiOutput must support <");
static_assert(!is_default_constructible<MultiDiOutput>::value, "MultiDiOutput must not be default constructible");
static_assert(is_copy_constructible<MultiDiOutput>::value, "MultiDiOutput must be copy constructible");
static_assert(is_fmtable<MultiDiOutput>::value, "MultiDiOutput must support fmt");

}

#endif <|MERGE_RESOLUTION|>--- conflicted
+++ resolved
@@ -95,13 +95,8 @@
     this->base_graph.add_edge(e);
   }
 
-<<<<<<< HEAD
-  T const &at(Node const &n) const {
-    return this->node_map.at(n);
-=======
   void add_edge(MultiDiOutput const &output, MultiDiInput const &input) {
     this->add_edge(MultiDiEdge{output.node, input.node, output.idx, input.idx});
->>>>>>> 125d76a5
   }
 
   OutputLabel &at(MultiDiOutput const &output) {
