#ifndef _FLEXFLOW_UTILS_GRAPH_SERIALPARALLEL_H
#define _FLEXFLOW_UTILS_GRAPH_SERIALPARALLEL_H

#include "digraph.h"
#include "multidigraph.h"
#include "utils/optional.h"
#include "utils/variant.h"
#include <vector>

namespace FlexFlow {

Node find_source_node(DiGraphView const &);
Node find_sink_node(DiGraphView const &);

optional<Node> find_bottleneck_node(MultiDiGraphView const &);
optional<Node> find_bottleneck_node(DiGraphView const &);

struct Parallel;

struct Serial {
  req<std::vector<variant<Parallel, Node>>> children;
};

struct Parallel {
  req<std::vector<variant<Serial, Node>>> children;
};
<<<<<<< HEAD
static_assert(sizeof(Serial) ==
                  sizeof(req<std::vector<variant<Parallel, Node>>>),
              "");
FF_VISITABLE_STRUCT(Serial, children);
FF_VISITABLE_STRUCT(Parallel, children);
=======

FF_VISITABLE_STRUCT_NONSTANDARD_CONSTRUCTION(Parallel, children);
FF_VISITABLE_STRUCT_NONSTANDARD_CONSTRUCTION(Serial, children);
>>>>>>> 3429a783

using SerialParallelDecomposition = variant<Serial, Parallel, Node>;

SerialParallelDecomposition
    get_serial_parallel_decomposition(DiGraphView const &);

std::unordered_set<Node> get_nodes(SerialParallelDecomposition const &sp);

} // namespace FlexFlow

#endif<|MERGE_RESOLUTION|>--- conflicted
+++ resolved
@@ -18,23 +18,15 @@
 struct Parallel;
 
 struct Serial {
-  req<std::vector<variant<Parallel, Node>>> children;
+  std::vector<variant<Parallel, Node>> children;
 };
 
 struct Parallel {
-  req<std::vector<variant<Serial, Node>>> children;
+  std::vector<variant<Serial, Node>> children;
 };
-<<<<<<< HEAD
-static_assert(sizeof(Serial) ==
-                  sizeof(req<std::vector<variant<Parallel, Node>>>),
-              "");
-FF_VISITABLE_STRUCT(Serial, children);
-FF_VISITABLE_STRUCT(Parallel, children);
-=======
 
 FF_VISITABLE_STRUCT_NONSTANDARD_CONSTRUCTION(Parallel, children);
 FF_VISITABLE_STRUCT_NONSTANDARD_CONSTRUCTION(Serial, children);
->>>>>>> 3429a783
 
 using SerialParallelDecomposition = variant<Serial, Parallel, Node>;
 
