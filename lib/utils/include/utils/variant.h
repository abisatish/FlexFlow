--- conflicted
+++ resolved
@@ -59,20 +59,8 @@
   static_assert(is_in_variant<T, Variant>::value, "");
 };
 
-<<<<<<< HEAD
-template <typename T, typename Variant>
-struct is_in_variant;
-template <typename T, typename... Rest>
-struct is_in_variant<T, variant<T, Rest...>> : std::true_type {};
-template <typename T, typename Head, typename... Rest>
-struct is_in_variant<T, variant<Head, Rest...>>
-    : is_in_variant<T, variant<Rest...>> {};
-template <typename T>
-struct is_in_variant<T, variant<>> : std::false_type {};
-=======
 static_assert(index_of_type<int, variant<float, double, int, bool>>::value == 2,
               "");
->>>>>>> b2fe85f6
 
 template <typename Variant1, typename Variant2>
 struct is_subeq_variant;
@@ -111,18 +99,6 @@
   using type = variant<Args2...>;
 };
 
-<<<<<<< HEAD
-template <template <typename, typename = void> class Cond,
-          typename Head,
-          typename... Ts>
-struct elements_satisfy_impl<Cond, void, variant<Head, Ts...>>
-    : conjunction<Cond<Head>, elements_satisfy<Cond, variant<Ts...>>> {};
-
-template <template <typename, typename = void> class Cond>
-struct elements_satisfy_impl<Cond, void, variant<>> : std::true_type {};
-
-=======
->>>>>>> b2fe85f6
 template <class Variant1, class Variant2>
 using variant_join = typename variant_join_helper<Variant1, Variant2>::type;
 
