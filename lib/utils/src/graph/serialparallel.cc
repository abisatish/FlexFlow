--- conflicted
+++ resolved
@@ -2,10 +2,7 @@
 #include "serialparallel_internal.h"
 #include "utils/containers.h"
 #include "utils/graph/algorithms.h"
-<<<<<<< HEAD
 #include "utils/graph/conversions.h"
-=======
->>>>>>> 3eade8f7
 #include "utils/graph/digraph.h"
 
 namespace FlexFlow {
@@ -69,11 +66,7 @@
   for (Node const &sink : sinks) {
     contraction.insert({sink, contracted_sink});
   }
-<<<<<<< HEAD
-  auto contracted_view = unsafe_view_as_contracted(g, contraction);
-=======
   auto contracted_view = apply_contraction(g, contraction);
->>>>>>> 3eade8f7
 
   std::unordered_set<Node> result =
       from_source_to_sink(contracted_view, contracted_src, contracted_sink);
@@ -89,22 +82,12 @@
   return result;
 }
 
-<<<<<<< HEAD
-DiGraphView
-    unsafe_source_to_sink_subgraph(DiGraphView const &g,
-                                   std::unordered_set<Node> const &srcs,
-                                   std::unordered_set<Node> const &sinks,
-                                   SourceSettings include_src,
-                                   SinkSettings include_sink) {
-  return unsafe_view_subgraph(
-=======
 DiGraphView source_to_sink_subgraph(DiGraphView const &g,
                                     std::unordered_set<Node> const &srcs,
                                     std::unordered_set<Node> const &sinks,
                                     SourceSettings include_src,
                                     SinkSettings include_sink) {
   return get_subgraph(
->>>>>>> 3eade8f7
       g, from_source_to_sink(g, srcs, sinks, include_src, include_sink));
 }
 
@@ -119,21 +102,13 @@
   optional<Node> bottleneck = find_bottleneck_node(g);
   if (bottleneck.has_value()) {
     return SplitASTNode(SplitType::SERIAL,
-<<<<<<< HEAD
-                        sp_decomposition(unsafe_source_to_sink_subgraph(
-=======
                         sp_decomposition(source_to_sink_subgraph(
->>>>>>> 3eade8f7
                             g,
                             sources,
                             {bottleneck.value()},
                             SourceSettings::INCLUDE_SOURCE_NODES,
                             SinkSettings::INCLUDE_SINK_NODES)),
-<<<<<<< HEAD
-                        sp_decomposition(unsafe_source_to_sink_subgraph(
-=======
                         sp_decomposition(source_to_sink_subgraph(
->>>>>>> 3eade8f7
                             g,
                             {bottleneck.value()},
                             sinks,
@@ -151,12 +126,7 @@
 
   SplitASTNode split(SplitType::PARALLEL);
   for (auto const &component : weakly_connected_components) {
-<<<<<<< HEAD
-    split.children.push_back(
-        sp_decomposition(unsafe_view_subgraph(g, component)));
-=======
     split.children.push_back(sp_decomposition(get_subgraph(g, component)));
->>>>>>> 3eade8f7
   }
 
   return split;
@@ -200,29 +170,6 @@
 struct ToFinalAST {
   variant<Serial, Parallel, Node> operator()(SplitASTNode const &node) {
     if (node.type == SplitType::SERIAL) {
-<<<<<<< HEAD
-      Serial result;
-      for (variant<Serial, Parallel, Node> const &child :
-           vector_transform(to_final_ast, node.children)) {
-        if (holds_alternative<Parallel>(child)) {
-          result.children.push_back(get<Parallel>(child));
-        } else {
-          result.children.push_back(get<Node>(child));
-        }
-      }
-      return result;
-    } else {
-      Parallel result;
-      for (variant<Serial, Parallel, Node> const &child :
-           vector_transform(to_final_ast, node.children)) {
-        if (holds_alternative<Serial>(child)) {
-          result.children.push_back(get<Serial>(child));
-        } else {
-          result.children.push_back(get<Node>(child));
-        }
-      }
-      return result;
-=======
       return Serial{transform(node.children, [](SplitAST const &s) {
         return narrow<Parallel, Node>(to_final_ast(s)).value();
       })};
@@ -230,7 +177,6 @@
       return Parallel{transform(node.children, [](SplitAST const &s) {
         return narrow<Serial, Node>(to_final_ast(s)).value();
       })};
->>>>>>> 3eade8f7
     }
   }
 
