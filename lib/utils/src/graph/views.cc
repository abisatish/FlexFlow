--- conflicted
+++ resolved
@@ -6,21 +6,13 @@
 
 namespace FlexFlow {
 
-<<<<<<< HEAD
-FlippedView::FlippedView(IDiGraphView const &g) : g(g) {}
-=======
 FlippedView::FlippedView(DiGraphView const &g) : g(g) {}
->>>>>>> b2fe85f6
 
 std::unordered_set<DirectedEdge>
     FlippedView::query_edges(DirectedEdgeQuery const &query) const {
   std::unordered_set<DirectedEdge> result =
       this->g.query_edges({query.dsts, query.srcs});
-<<<<<<< HEAD
-  return map_over_unordered_set<DirectedEdge, DirectedEdge>(flipped, result);
-=======
   return transform(result, [](DirectedEdge const &e) { return flipped(e); });
->>>>>>> b2fe85f6
 }
 
 std::unordered_set<Node>
@@ -30,81 +22,42 @@
 
 DirectedEdge flipped(DirectedEdge const &e) {
   return {e.src, e.dst};
-<<<<<<< HEAD
-}
-
-DiGraphView unsafe_view_as_flipped(IDiGraphView const &g) {
-  return DiGraphView::create<FlippedView>(g);
-}
-
-UndirectedSubgraphView::UndirectedSubgraphView(
-    maybe_owned_ref<IUndirectedGraphView const> g,
-=======
 }
 
 UndirectedSubgraphView::UndirectedSubgraphView(
     UndirectedGraphView const &g,
->>>>>>> b2fe85f6
     std::unordered_set<Node> const &subgraph_nodes)
     : g(g), subgraph_nodes(subgraph_nodes) {}
 
 std::unordered_set<UndirectedEdge> UndirectedSubgraphView::query_edges(
     UndirectedEdgeQuery const &query) const {
   UndirectedEdgeQuery subgraph_query = {this->subgraph_nodes};
-<<<<<<< HEAD
-  return this->g.get().query_edges(query_intersection(query, subgraph_query));
-=======
   return this->g.query_edges(query_intersection(query, subgraph_query));
->>>>>>> b2fe85f6
 }
 
 std::unordered_set<Node>
     UndirectedSubgraphView::query_nodes(NodeQuery const &query) const {
-<<<<<<< HEAD
-  return this->g.get().query_nodes(
-      query_intersection(query, {this->subgraph_nodes}));
-}
-
-DiSubgraphView::DiSubgraphView(maybe_owned_ref<IDiGraphView const> g,
-                               std::unordered_set<Node> const &subgraph_nodes)
-    : g(std::move(g)), subgraph_nodes(subgraph_nodes) {}
-=======
   return this->g.query_nodes(query_intersection(query, {this->subgraph_nodes}));
 }
 
 DiSubgraphView::DiSubgraphView(DiGraphView const &g,
                                std::unordered_set<Node> const &subgraph_nodes)
     : g(g), subgraph_nodes(subgraph_nodes) {}
->>>>>>> b2fe85f6
 
 std::unordered_set<DirectedEdge>
     DiSubgraphView::query_edges(DirectedEdgeQuery const &query) const {
   DirectedEdgeQuery subgraph_query = {this->subgraph_nodes,
                                       this->subgraph_nodes};
-<<<<<<< HEAD
-  return this->g.get().query_edges(query_intersection(query, subgraph_query));
-=======
   return this->g.query_edges(query_intersection(query, subgraph_query));
->>>>>>> b2fe85f6
 }
 
 std::unordered_set<Node>
     DiSubgraphView::query_nodes(NodeQuery const &query) const {
-<<<<<<< HEAD
-  return this->g.get().query_nodes(
-      query_intersection(query, {this->subgraph_nodes}));
-}
-
-MultiDiSubgraphView::MultiDiSubgraphView(
-    maybe_owned_ref<IMultiDiGraphView const> g,
-    std::unordered_set<Node> const &subgraph_nodes)
-=======
   return this->g.query_nodes(query_intersection(query, {this->subgraph_nodes}));
 }
 
 MultiDiSubgraphView::MultiDiSubgraphView(
     MultiDiGraphView const &g, std::unordered_set<Node> const &subgraph_nodes)
->>>>>>> b2fe85f6
     : g(g), subgraph_nodes(subgraph_nodes) {}
 
 std::unordered_set<MultiDiEdge>
@@ -112,53 +65,20 @@
   MultiDiEdgeQuery subgraph_query = MultiDiEdgeQuery::all()
                                         .with_src_nodes(this->subgraph_nodes)
                                         .with_dst_nodes(this->subgraph_nodes);
-<<<<<<< HEAD
-  return this->g.get().query_edges(query_intersection(query, subgraph_query));
+  return this->g.query_edges(query_intersection(query, subgraph_query));
 }
 
 UndirectedGraphView
-    unsafe_view_subgraph(UndirectedGraphView const &g,
-                         std::unordered_set<Node> const &subgraph_nodes) {
-  return UndirectedGraphView::create<UndirectedSubgraphView>(g.unsafe(),
-                                                             subgraph_nodes);
-}
-
-UndirectedGraphView
-=======
-  return this->g.query_edges(query_intersection(query, subgraph_query));
-}
-
-UndirectedGraphView
->>>>>>> b2fe85f6
     view_subgraph(UndirectedGraphView const &g,
                   std::unordered_set<Node> const &subgraph_nodes) {
   return UndirectedGraphView::create<UndirectedSubgraphView>(g, subgraph_nodes);
 }
 
-<<<<<<< HEAD
-DiGraphView
-    unsafe_view_subgraph(DiGraphView const &g,
-                         std::unordered_set<Node> const &subgraph_nodes) {
-  return DiGraphView::create<DiSubgraphView>(g.unsafe(), subgraph_nodes);
-}
-
-=======
->>>>>>> b2fe85f6
 DiGraphView view_subgraph(DiGraphView const &g,
                           std::unordered_set<Node> const &subgraph_nodes) {
   return DiGraphView::create<DiSubgraphView>(g, subgraph_nodes);
 }
 
-<<<<<<< HEAD
-MultiDiGraphView
-    unsafe_view_subgraph(MultiDiGraphView const &g,
-                         std::unordered_set<Node> const &subgraph_nodes) {
-  return MultiDiGraphView::create<MultiDiSubgraphView>(g.unsafe(),
-                                                       subgraph_nodes);
-}
-
-=======
->>>>>>> b2fe85f6
 MultiDiGraphView view_subgraph(MultiDiGraphView const &g,
                                std::unordered_set<Node> const &subgraph_nodes) {
   return MultiDiGraphView::create<MultiDiSubgraphView>(g, subgraph_nodes);
@@ -170,21 +90,12 @@
   return result;
 }
 
-<<<<<<< HEAD
-JoinedNodeView::JoinedNodeView(IGraphView const &lhs, IGraphView const &rhs) {
-  for (Node const &n : get_nodes(GraphView::unsafe(lhs))) {
-    this->mapping.equate({n, LRDirection::LEFT},
-                         this->node_source.fresh_node());
-  }
-  for (Node const &n : get_nodes(GraphView::unsafe(rhs))) {
-=======
 JoinedNodeView::JoinedNodeView(GraphView const &lhs, GraphView const &rhs) {
   for (Node const &n : get_nodes(lhs)) {
     this->mapping.equate({n, LRDirection::LEFT},
                          this->node_source.fresh_node());
   }
   for (Node const &n : get_nodes(rhs)) {
->>>>>>> b2fe85f6
     this->mapping.equate({n, LRDirection::RIGHT},
                          this->node_source.fresh_node());
   }
@@ -227,12 +138,7 @@
 }
 
 JoinedUndirectedGraphView::JoinedUndirectedGraphView(
-<<<<<<< HEAD
-    maybe_owned_ref<IUndirectedGraphView const> lhs,
-    maybe_owned_ref<IUndirectedGraphView const> rhs)
-=======
     UndirectedGraphView const &lhs, UndirectedGraphView const &rhs)
->>>>>>> b2fe85f6
     : lhs(lhs), rhs(rhs), joined_nodes(lhs, rhs) {}
 
 std::unordered_set<Node>
@@ -243,11 +149,7 @@
 std::unordered_set<UndirectedEdge> JoinedUndirectedGraphView::query_edges(
     UndirectedEdgeQuery const &query) const {
   std::unordered_set<Node> nodes =
-<<<<<<< HEAD
-      query.nodes.value_or(get_nodes(unsafe(*this)));
-=======
       query.nodes.value_or(get_nodes(GraphView::unsafe_create(*this)));
->>>>>>> b2fe85f6
   std::unordered_set<Node> left_nodes, right_nodes;
   for (Node const &n : nodes) {
     JoinNodeKey k = this->joined_nodes.at_node(n);
@@ -262,11 +164,7 @@
   UndirectedEdgeQuery right_query(right_nodes);
 
   std::unordered_set<UndirectedEdge> result;
-<<<<<<< HEAD
-  for (UndirectedEdge const &e : this->lhs.get().query_edges(left_query)) {
-=======
   for (UndirectedEdge const &e : this->lhs.query_edges(left_query)) {
->>>>>>> b2fe85f6
     result.insert(this->fix_lhs_edge(e));
   }
   for (UndirectedEdge const &e : this->rhs.query_edges(right_query)) {
@@ -288,13 +186,8 @@
           this->joined_nodes.at_join_key({e.bigger, LRDirection::RIGHT})};
 }
 
-<<<<<<< HEAD
-JoinedDigraphView::JoinedDigraphView(maybe_owned_ref<IDiGraphView const> lhs,
-                                     maybe_owned_ref<IDiGraphView const> rhs)
-=======
 JoinedDigraphView::JoinedDigraphView(DiGraphView const &lhs,
                                      DiGraphView const &rhs)
->>>>>>> b2fe85f6
     : lhs(lhs), rhs(rhs), joined_nodes(lhs, rhs) {}
 
 std::unordered_set<Node>
@@ -312,11 +205,7 @@
   DirectedEdgeQuery right_query(traced_srcs.second, traced_dsts.second);
 
   std::unordered_set<DirectedEdge> result;
-<<<<<<< HEAD
-  for (DirectedEdge const &e : this->lhs.get().query_edges(left_query)) {
-=======
   for (DirectedEdge const &e : this->lhs.query_edges(left_query)) {
->>>>>>> b2fe85f6
     result.insert(this->fix_lhs_edge(e));
   }
   for (DirectedEdge const &e : this->rhs.query_edges(right_query)) {
@@ -336,14 +225,8 @@
           this->joined_nodes.at_join_key({e.dst, LRDirection::RIGHT})};
 }
 
-<<<<<<< HEAD
-JoinedMultiDigraphView::JoinedMultiDigraphView(
-    maybe_owned_ref<IMultiDiGraphView const> lhs,
-    maybe_owned_ref<IMultiDiGraphView const> rhs)
-=======
 JoinedMultiDigraphView::JoinedMultiDigraphView(MultiDiGraphView const &lhs,
                                                MultiDiGraphView const &rhs)
->>>>>>> b2fe85f6
     : lhs(lhs), rhs(rhs), joined_nodes(lhs, rhs) {}
 
 std::unordered_set<Node>
@@ -388,113 +271,6 @@
           e.dstIdx};
 }
 
-<<<<<<< HEAD
-/* SingleSourceNodeView::SingleSourceNodeView(IDiGraphView const &g) */
-/*   : g(g) */
-/* { */
-/*   std::unordered_set<Node> sources = get_sources(g); */
-/*   if (sources.size() == 1) { */
-/*     this->singleton_src = tl::nullopt; */
-/*     this->joined_view = tl::nullopt; */
-/*   } else { */
-/*     AdjacencyDiGraph singleton_src_g; */
-/*     Node new_src_node = singleton_src_g.add_node(); */
-/*     this->joined_view = JoinedNodeView(g, singleton_src_g); */
-/*     std::unordered_set<DirectedEdge> new_edges; */
-/*     JoinedNodeView const &joined_nodes_view =
- * this->joined_view.joined_nodes_view(); */
-/*     for (Node const &src_node : sources) { */
-/*       Node joined_src_node = joined_nodes_view.at_join_key({src_node,
- * LRDirection::LEFT}); */
-/*       Node joined_new_src_node = joined_nodes_view.at_join_key({new_src_node,
- * LRDirection::RIGHT}); */
-/*       new_edges.insert({joined_new_src_node, joined_src_node}); */
-/*     } */
-/*     this->added_edges_view =
- * unsafe_view_with_added_edges(this->joined_view.value(), new_edges); */
-/*     this->singleton_src = singleton_src_g; */
-/*   } */
-/* } */
-
-/* std::unordered_set<Node> SingleSourceNodeView::query_nodes(NodeQuery const
- * &q) const { */
-/*   if (this->joined_nodes.has_value()) { */
-/*     return this->joined_nodes.value().query_nodes(q); */
-/*   } else { */
-/*     return this->g.query_nodes(q); */
-/*   } */
-/* } */
-
-/* std::unordered_set<DirectedEdge>
- * SingleSourceNodeView::query_edges(DirectedEdgeQuery const &q) const { */
-/*   if (this->joined_view != nullptr) { */
-/*     this->joined_view->query_edges(q); */
-/*   } else { */
-/*     return this->g.query_edges(q); */
-/*   } */
-/* } */
-
-/* NodePermutationView::NodePermutationView(IDiGraphView const &g, Node const
- * &from, Node const &to) */
-/*   : g(g), from(from), to(to) */
-/* { } */
-
-/* std::unordered_set<Node> NodePermutationView::query_nodes(NodeQuery const &q)
- * const { */
-/*   NodeQuery qq; */
-/*   for (Node const &n : q.nodes) { */
-/*     if (n == this->from) { */
-/*       qq.insert(this->to); */
-/*     } else { */
-/*       qq.insert(n); */
-/*     } */
-/*   } */
-/*   return this->g.query_nodes(qq); */
-/* } */
-
-/* std::unordered_set<DirectedEdge>
- * NodePermutationView::query_edges(DirectedEdgeQuery const &q) { */
-/*   DirectedEdgeQuery qq = {std::unordered_set{}, std::unordered_set{}}; */
-/*   for (Node const &src : q.srcs) { */
-/*     qq.srcs.insert(src); */
-/*     if (src == this->to) { */
-/*       qq.srcs.insert(this->from); */
-/*     } */
-/*   } */
-/*   for (Node const &dst : q.dsts) { */
-/*     qq.dsts.insert(dst); */
-/*     if (dsts = this->to) { */
-/*       qq.dsts.insert(this->from); */
-/*     } */
-/*   } */
-/*   std::unordered_set<DirectedEdge> edges = this->g.query_edges(qq); */
-/*   return map_over_unordered_set(edges, [](DirectedEdge const &e) { return
- * this->fix_edge(e); }); */
-/* } */
-
-/* DirectedEdge NodePermutationView::fix_edge(DirectedEdge const &e) { */
-/*   DirectedEdge result = e; */
-/*   if (result.src == this->from) { */
-/*     result.src = this->to; */
-/*   } */
-/*   if (result.dst = this->from) { */
-/*     result.dst = this->to; */
-/*   } */
-/* } */
-
-/* std::unordered_map<Node, Node> flatten_contraction(std::unordered_map<Node,
- * Node> const &m) { */
-/*   disjoint_set<Node> unionfind; */
-/*   for (auto const &kv : m) { */
-/*     unionfind.m_union(kv.first, kv.second); */
-/*   } */
-/*   std::unordered_map<Node, Node> result.add_edge; */
-/*   for (auto const &kv : m) { */
-/*     result[kv.first] = unionfind.find(kv.first); */
-/*   } */
-/*   return result; */
-/* } */
-=======
 UndirectedEdge to_undirected_edge(DirectedEdge const &e) {
   return {e.src, e.dst};
 }
@@ -596,6 +372,5 @@
     ViewMultiDiGraphAsDiGraph::query_nodes(NodeQuery const &query) const {
   return this->g.query_nodes(query);
 }
->>>>>>> b2fe85f6
 
 } // namespace FlexFlow