#ifndef _FF_OP_META_BATCH_MATMUL_ATTRS_H
#define _FF_OP_META_BATCH_MATMUL_ATTRS_H

#include "core.h"
#include "op-attrs/parallel_tensor_shape.h"
#include "utils/visitable.h"

namespace FlexFlow {

<<<<<<< HEAD
struct BatchMatmulAttrs : public use_visitable_cmp<BatchMatmulAttrs> {
public:
  BatchMatmulAttrs() = delete;
  BatchMatmulAttrs(int a_seq_length_dim, int b_seq_length_dim);

public:
  int a_seq_length_dim, b_seq_length_dim;
=======
struct BatchMatmulAttrs {
  req<int> a_seq_length_dim, b_seq_length_dim;
>>>>>>> b2fe85f6
};
FF_VISITABLE_STRUCT(BatchMatmulAttrs, a_seq_length_dim, b_seq_length_dim);

<<<<<<< HEAD
} // namespace FlexFlow

VISITABLE_STRUCT(::FlexFlow::BatchMatmulAttrs,
                 a_seq_length_dim,
                 b_seq_length_dim);
MAKE_VISIT_HASHABLE(::FlexFlow::BatchMatmulAttrs);

namespace FlexFlow {

static_assert(is_valid_opattr<BatchMatmulAttrs>::value,
              "BatchMatmulAttrs must be a valid opattr (see core.h)");
=======
CHECK_VALID_OP_ATTR(BatchMatmulAttrs);
>>>>>>> b2fe85f6

} // namespace FlexFlow

#endif<|MERGE_RESOLUTION|>--- conflicted
+++ resolved
@@ -7,36 +7,12 @@
 
 namespace FlexFlow {
 
-<<<<<<< HEAD
-struct BatchMatmulAttrs : public use_visitable_cmp<BatchMatmulAttrs> {
-public:
-  BatchMatmulAttrs() = delete;
-  BatchMatmulAttrs(int a_seq_length_dim, int b_seq_length_dim);
-
-public:
-  int a_seq_length_dim, b_seq_length_dim;
-=======
 struct BatchMatmulAttrs {
   req<int> a_seq_length_dim, b_seq_length_dim;
->>>>>>> b2fe85f6
 };
 FF_VISITABLE_STRUCT(BatchMatmulAttrs, a_seq_length_dim, b_seq_length_dim);
 
-<<<<<<< HEAD
-} // namespace FlexFlow
-
-VISITABLE_STRUCT(::FlexFlow::BatchMatmulAttrs,
-                 a_seq_length_dim,
-                 b_seq_length_dim);
-MAKE_VISIT_HASHABLE(::FlexFlow::BatchMatmulAttrs);
-
-namespace FlexFlow {
-
-static_assert(is_valid_opattr<BatchMatmulAttrs>::value,
-              "BatchMatmulAttrs must be a valid opattr (see core.h)");
-=======
 CHECK_VALID_OP_ATTR(BatchMatmulAttrs);
->>>>>>> b2fe85f6
 
 } // namespace FlexFlow
 
