#ifndef _FLEXFLOW_TOPK_ATTRS_H
#define _FLEXFLOW_TOPK_ATTRS_H

#include "core.h"
#include "op-attrs/parallel_tensor_shape.h"
#include "utils/visitable.h"

namespace FlexFlow {

<<<<<<< HEAD
struct TopKAttrs : public use_visitable_cmp<TopKAttrs> {
public:
  TopKAttrs() = delete;
  TopKAttrs(int k, bool sorted);

public:
  int k;
  bool sorted;
=======
struct TopKAttrs {
  req<int> k;
  req<bool> sorted;
>>>>>>> b2fe85f6
};
FF_VISITABLE_STRUCT(TopKAttrs, k, sorted);
CHECK_VALID_OP_ATTR(TopKAttrs);

} // namespace FlexFlow
<<<<<<< HEAD

VISITABLE_STRUCT(::FlexFlow::TopKAttrs, k, sorted);
MAKE_VISIT_HASHABLE(::FlexFlow::TopKAttrs);
=======
>>>>>>> b2fe85f6

#endif<|MERGE_RESOLUTION|>--- conflicted
+++ resolved
@@ -7,30 +7,13 @@
 
 namespace FlexFlow {
 
-<<<<<<< HEAD
-struct TopKAttrs : public use_visitable_cmp<TopKAttrs> {
-public:
-  TopKAttrs() = delete;
-  TopKAttrs(int k, bool sorted);
-
-public:
-  int k;
-  bool sorted;
-=======
 struct TopKAttrs {
   req<int> k;
   req<bool> sorted;
->>>>>>> b2fe85f6
 };
 FF_VISITABLE_STRUCT(TopKAttrs, k, sorted);
 CHECK_VALID_OP_ATTR(TopKAttrs);
 
 } // namespace FlexFlow
-<<<<<<< HEAD
-
-VISITABLE_STRUCT(::FlexFlow::TopKAttrs, k, sorted);
-MAKE_VISIT_HASHABLE(::FlexFlow::TopKAttrs);
-=======
->>>>>>> b2fe85f6
 
 #endif