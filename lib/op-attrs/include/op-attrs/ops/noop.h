#ifndef _FLEXFLOW_OP_ATTRS_OPS_NOOP_H
#define _FLEXFLOW_OP_ATTRS_OPS_NOOP_H

#include "core.h"
#include "utils/visitable.h"

namespace FlexFlow {

<<<<<<< HEAD
struct NoopAttrs : public use_visitable_cmp<NoopAttrs> {
public:
  NoopAttrs() = default;
};

} // namespace FlexFlow
=======
struct NoopAttrs {};
FF_VISITABLE_STRUCT(NoopAttrs);
CHECK_VALID_OP_ATTR(NoopAttrs);
>>>>>>> 3eade8f7

} // namespace FlexFlow

#endif<|MERGE_RESOLUTION|>--- conflicted
+++ resolved
@@ -6,18 +6,9 @@
 
 namespace FlexFlow {
 
-<<<<<<< HEAD
-struct NoopAttrs : public use_visitable_cmp<NoopAttrs> {
-public:
-  NoopAttrs() = default;
-};
-
-} // namespace FlexFlow
-=======
 struct NoopAttrs {};
 FF_VISITABLE_STRUCT(NoopAttrs);
 CHECK_VALID_OP_ATTR(NoopAttrs);
->>>>>>> 3eade8f7
 
 } // namespace FlexFlow
 
