--- conflicted
+++ resolved
@@ -7,22 +7,10 @@
 
 namespace FlexFlow {
 
-<<<<<<< HEAD
-struct FlatAttrs : public use_visitable_cmp<FlatAttrs> {
-  FlatAttrs() = default;
-};
-
-} // namespace FlexFlow
-
-VISITABLE_STRUCT_EMPTY(::FlexFlow::FlatAttrs);
-MAKE_VISIT_HASHABLE(::FlexFlow::FlatAttrs);
-
-=======
 struct FlatAttrs {};
 FF_VISITABLE_STRUCT(FlatAttrs);
 CHECK_VALID_OP_ATTR(FlatAttrs);
 
 } // namespace FlexFlow
 
->>>>>>> 3eade8f7
 #endif