#ifndef _FLEXFLOW_POOL_2D_ATTRS_H
#define _FLEXFLOW_POOL_2D_ATTRS_H

<<<<<<< HEAD
=======
#include "core.h"
>>>>>>> b2fe85f6
#include "op-attrs/activation.h"
#include "op-attrs/parallel_tensor_shape.h"
#include "utils/visitable.h"

namespace FlexFlow {

enum class PoolOp {
  MAX,
  AVG,
};

<<<<<<< HEAD
struct Pool2DAttrs : use_visitable_cmp<Pool2DAttrs> {
public:
  Pool2DAttrs() = delete;
  Pool2DAttrs(int kernel_h,
              int kernel_w,
              int stride_h,
              int stride_w,
              int padding_h,
              int padding_w,
              PoolOp pool_type,
              Activation activation);

public:
  int kernel_h, kernel_w, stride_h, stride_w, padding_h, padding_w;
  PoolOp pool_type;
  Activation activation;
};

} // namespace FlexFlow

VISITABLE_STRUCT(::FlexFlow::Pool2DAttrs,
                 kernel_h,
                 kernel_w,
                 stride_h,
                 stride_w,
                 padding_h,
                 padding_w,
                 pool_type,
                 activation);
MAKE_VISIT_HASHABLE(::FlexFlow::Pool2DAttrs);
=======
struct Pool2DAttrs {
  req<int> kernel_h, kernel_w, stride_h, stride_w, padding_h, padding_w;
  req<PoolOp> pool_type;
  req<Activation> activation;
};
FF_VISITABLE_STRUCT(Pool2DAttrs,
                    kernel_h,
                    kernel_w,
                    stride_h,
                    stride_w,
                    padding_h,
                    padding_w,
                    pool_type,
                    activation);
CHECK_VALID_OP_ATTR(Pool2DAttrs);

} // namespace FlexFlow
>>>>>>> b2fe85f6

namespace fmt {

template <>
struct formatter<::FlexFlow::PoolOp> : formatter<string_view> {
  template <typename FormatContext>
  auto format(::FlexFlow::PoolOp o, FormatContext &ctx) const
      -> decltype(ctx.out()) {
    using namespace FlexFlow;

    string_view name = "unknown";
    switch (o) {
      case PoolOp::AVG:
        name = "Avg";
        break;
      case PoolOp::MAX:
        name = "Max";
        break;
    }
    return formatter<string_view>::format(name, ctx);
  }
};

} // namespace fmt

#endif<|MERGE_RESOLUTION|>--- conflicted
+++ resolved
@@ -1,10 +1,7 @@
 #ifndef _FLEXFLOW_POOL_2D_ATTRS_H
 #define _FLEXFLOW_POOL_2D_ATTRS_H
 
-<<<<<<< HEAD
-=======
 #include "core.h"
->>>>>>> b2fe85f6
 #include "op-attrs/activation.h"
 #include "op-attrs/parallel_tensor_shape.h"
 #include "utils/visitable.h"
@@ -16,38 +13,6 @@
   AVG,
 };
 
-<<<<<<< HEAD
-struct Pool2DAttrs : use_visitable_cmp<Pool2DAttrs> {
-public:
-  Pool2DAttrs() = delete;
-  Pool2DAttrs(int kernel_h,
-              int kernel_w,
-              int stride_h,
-              int stride_w,
-              int padding_h,
-              int padding_w,
-              PoolOp pool_type,
-              Activation activation);
-
-public:
-  int kernel_h, kernel_w, stride_h, stride_w, padding_h, padding_w;
-  PoolOp pool_type;
-  Activation activation;
-};
-
-} // namespace FlexFlow
-
-VISITABLE_STRUCT(::FlexFlow::Pool2DAttrs,
-                 kernel_h,
-                 kernel_w,
-                 stride_h,
-                 stride_w,
-                 padding_h,
-                 padding_w,
-                 pool_type,
-                 activation);
-MAKE_VISIT_HASHABLE(::FlexFlow::Pool2DAttrs);
-=======
 struct Pool2DAttrs {
   req<int> kernel_h, kernel_w, stride_h, stride_w, padding_h, padding_w;
   req<PoolOp> pool_type;
@@ -65,7 +30,6 @@
 CHECK_VALID_OP_ATTR(Pool2DAttrs);
 
 } // namespace FlexFlow
->>>>>>> b2fe85f6
 
 namespace fmt {
 
