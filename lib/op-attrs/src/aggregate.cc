--- conflicted
+++ resolved
@@ -3,12 +3,6 @@
 
 namespace FlexFlow {
 
-<<<<<<< HEAD
-AggregateAttrs::AggregateAttrs(int _n, float _lambda_bal)
-    : n(_n), lambda_bal(_lambda_bal) {}
-
-=======
->>>>>>> 3eade8f7
 DataType get_datatype(AggregateAttrs const &) {
   return DataType::FLOAT;
 }
