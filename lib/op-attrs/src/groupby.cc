#include "op-attrs/ops/groupby.h"

<<<<<<< HEAD
namespace FlexFlow {

Group_byAttrs::Group_byAttrs(int _n, float _alpha) : n(_n), alpha(_alpha) {}

} // namespace FlexFlow
=======
namespace FlexFlow {} // namespace FlexFlow
>>>>>>> b2fe85f6
<|MERGE_RESOLUTION|>--- conflicted
+++ resolved
@@ -1,11 +1,3 @@
 #include "op-attrs/ops/groupby.h"
 
-<<<<<<< HEAD
-namespace FlexFlow {
-
-Group_byAttrs::Group_byAttrs(int _n, float _alpha) : n(_n), alpha(_alpha) {}
-
-} // namespace FlexFlow
-=======
-namespace FlexFlow {} // namespace FlexFlow
->>>>>>> b2fe85f6
+namespace FlexFlow {} // namespace FlexFlow