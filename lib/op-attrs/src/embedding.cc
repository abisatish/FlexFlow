--- conflicted
+++ resolved
@@ -1,16 +1,3 @@
 #include "op-attrs/ops/embedding.h"
 
-<<<<<<< HEAD
-namespace FlexFlow {
-
-EmbeddingAttrs::EmbeddingAttrs(int _num_entries,
-                               int _out_channels,
-                               AggregateOp _aggr,
-                               DataType _data_type)
-    : num_entries(_num_entries), out_channels(_out_channels), aggr(_aggr),
-      data_type(_data_type) {}
-
-} // namespace FlexFlow
-=======
-namespace FlexFlow {} // namespace FlexFlow
->>>>>>> 3eade8f7
+namespace FlexFlow {} // namespace FlexFlow