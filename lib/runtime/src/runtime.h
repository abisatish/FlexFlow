--- conflicted
+++ resolved
@@ -9,11 +9,7 @@
 
 struct ModelTrainingInstance {
 public:
-<<<<<<< HEAD
-  ModelInstance() = delete;
-=======
   ModelTrainingInstance() = delete;
->>>>>>> b2fe85f6
 
   void execute(TaskInvocation const &) const;
   void execute(OpTaskInvocation const &) const;
@@ -26,12 +22,6 @@
 void forward(ModelInstance const &);
 void backward(ModelInstance const &);
 
-<<<<<<< HEAD
-TaskInvocation forward(ParallelComputationGraph const &, operator_guid_t);
-TaskInvocation backward(ParallelComputationGraph const &, operator_guid_t);
-
-=======
->>>>>>> b2fe85f6
 } // namespace FlexFlow
 
 VISITABLE_STRUCT(::FlexFlow::ModelInstance);
