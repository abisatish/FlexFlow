--- conflicted
+++ resolved
@@ -18,12 +18,8 @@
 
 #include "kernels/per_device_op_state.h"
 #include "legion.h"
-<<<<<<< HEAD
-#include "parallel_tensor.h"
-=======
 #include "pcg/optimizer.h"
 #include "pcg/parallel_tensor.h"
->>>>>>> 3eade8f7
 
 namespace FlexFlow {
 
@@ -53,32 +49,6 @@
                                    ParallelTensor const &,
                                    parallel_tensor_guid_t const &sgd_v);
 
-<<<<<<< HEAD
-struct AdamOptimizer : public use_visitable_cmp<AdamOptimizer> {
-public:
-  AdamOptimizer() = delete;
-  AdamOptimizer(double alpha,
-                double beta1,
-                double beta2,
-                double weight_decay,
-                double epsilon,
-                double alpha_t,
-                double beta_t,
-                double beta2_t);
-
-public:
-  double alpha;
-  double beta1;
-  double beta2;
-  double weight_decay;
-  double epsilon;
-  double alpha_t;
-  double beta_t;
-  double beta2_t;
-};
-
-=======
->>>>>>> 3eade8f7
 std::vector<TaskInvocation> update(AdamOptimizer const &,
                                    parallel_tensor_guid_t const &,
                                    ParallelTensor const &,
