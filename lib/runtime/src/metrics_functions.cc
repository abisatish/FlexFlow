/* Copyright 2023 CMU, Facebook, LANL, MIT, NVIDIA, and Stanford (alphabetical)
 *
 * Licensed under the Apache License, Version 2.0 (the "License");
 * you may not use this file except in compliance with the License.
 * You may obtain a copy of the License at
 *
 *     http://www.apache.org/licenses/LICENSE-2.0
 *
 * Unless required by applicable law or agreed to in writing, software
 * distributed under the License is distributed on an "AS IS" BASIS,
 * WITHOUT WARRANTIES OR CONDITIONS OF ANY KIND, either express or implied.
 * See the License for the specific language governing permissions and
 * limitations under the License.
 */

#include "metrics_functions.h"
#include "kernels/metrics_kernels.h"
<<<<<<< HEAD
#include "profiling.h"
#include "task_argument_accessor.h"
=======
#include "runtime/profiling.h"
#include "runtime/task_spec/typed_task_invocation.h"
#include "task_spec/index_task_invocation.h"
#include "task_spec/task_argument_accessor.h"
>>>>>>> b2fe85f6
#include "tasks.h"

namespace FlexFlow {

LegionRuntime::Logger::Category log_metrics("metrics");

MetricsAttrs::MetricsAttrs(LossFunction _loss_type,
                           std::vector<Metric> const &metrics)
    : loss_type(_loss_type), measure_accuracy(false),
      measure_categorical_crossentropy(false),
      measure_sparse_categorical_crossentropy(false),
      measure_mean_squared_error(false), measure_root_mean_squared_error(false),
      measure_mean_absolute_error(false) {
  for (Metric const &m : metrics) {
    switch (m) {
      case Metric::ACCURACY:
        measure_accuracy = true;
        continue;
      case Metric::CATEGORICAL_CROSSENTROPY:
        measure_categorical_crossentropy = true;
        continue;
      case Metric::SPARSE_CATEGORICAL_CROSSENTROPY:
        measure_sparse_categorical_crossentropy = true;
        continue;
      case Metric::MEAN_SQUARED_ERROR:
        measure_mean_squared_error = true;
        continue;
      case Metric::ROOT_MEAN_SQUARED_ERROR:
        measure_root_mean_squared_error = true;
        continue;
      case Metric::MEAN_ABSOLUTE_ERROR:
        measure_mean_absolute_error = true;
        continue;
      default:
        throw mk_runtime_error("Unrecogonized metrics type {}", m);
    }
  }
}

enum Slots {
  LOGIT,
  LABEL,
  METRICS_STRUCT,
  ALL_METRICS,
  ONE_METRICS,
  PROFILING_SETTINGS
};

<<<<<<< HEAD
TaskInvocation compute_metrics(Metrics const &metrics,
                               parallel_tensor_guid_t const &logit,
                               parallel_tensor_guid_t const &label) {
  auto binding = TaskBinding::index_launch(LOGIT);
  binding.bind(LOGIT, {logit});
  binding.bind(LABEL, {label});
  binding.bind_arg(METRICS_STRUCT, metrics);
  binding.bind_arg(PROFILING_SETTINGS, profiling_settings());

  return {METRICS_COMP_TASK_ID, binding};
=======
TypedIndexTaskInvocation<PerfMetrics>
    compute_metrics(MetricsAttrs const &metrics,
                    parallel_tensor_guid_t const &logit,
                    parallel_tensor_guid_t const &label) {
  IndexTaskBinding binding(LOGIT);
  binding.bind(LOGIT, logit);
  binding.bind(LABEL, label);
  binding.bind_arg(METRICS_STRUCT, metrics);
  binding.bind_arg(PROFILING_SETTINGS, profiling_settings());

  return ensure_return_type<PerfMetrics>({METRICS_COMP_TASK_ID, binding});
>>>>>>> b2fe85f6
}

TypedStandardTaskInvocation<PerfMetrics>
    update_metrics(MetricsAttrs const &metrics,
                   StandardTypedTaskArg<PerfMetrics> const &all_metrics,
                   TypedIndexTaskInvocation<PerfMetrics> const &one_metrics) {
  StandardTaskBinding binding;
  binding.bind_arg(METRICS_STRUCT, metrics);
  binding.bind_arg(ALL_METRICS, all_metrics);
  binding.bind_arg(ONE_METRICS, one_metrics);
  binding.bind_arg(PROFILING_SETTINGS, profiling_settings());

<<<<<<< HEAD
  return {UPDATE_METRICS_TASK_ID, binding};
=======
  return ensure_return_type<PerfMetrics>({UPDATE_METRICS_TASK_ID, binding});
}

TypedStandardTaskInvocation<PerfMetrics> compute_and_update_metrics(
    MetricsAttrs const &metrics,
    StandardTypedTaskArg<PerfMetrics> const &all_metrics,
    parallel_tensor_guid_t const &logit,
    parallel_tensor_guid_t const &label) {
  return update_metrics(
      metrics, all_metrics, compute_metrics(metrics, logit, label));
>>>>>>> b2fe85f6
}

TaskInvocation reset_metrics(MetricsAttrs const &metrics) {
  StandardTaskBinding binding;

  binding.bind_arg(METRICS_STRUCT, metrics);

  return {UPDATE_METRICS_TASK_ID, binding};
}

//   // Use the same parallel strategy as the owner of logit
//   Context ctx = model->config.legion_config.lg_ctx;
//   Runtime *runtime = model->config.legion_config.lg_hlr;
//   Domain part_domain = runtime->get_index_space_domain(ctx,
//   logit->parallel_is); Domain logit_domain =
//   runtime->get_index_partition_color_space(
//       ctx, logit->part.get_index_partition());
//   Domain label_domain = runtime->get_index_partition_color_space(
//       ctx, label->part.get_index_partition());
//   if ((logit_domain != part_domain) || (label_domain != part_domain)) {
//     fprintf(stderr,
//             "Encounter inconsistency in parallelizing loss computation\n");
//     assert(false);
//   }
//   ArgumentMap argmap;
//   IndexLauncher launcher(METRICS_COMP_TASK_ID,
//                          logit->parallel_is,
//                          TaskArgument(this, sizeof(Metrics)),
//                          argmap,
//                          Predicate::TRUE_PRED,
//                          false /*must*/,
//                          0 /*mapper_id*/,
//                          get_std_hash(logit->machine_view));
//   launcher.add_region_requirement(RegionRequirement(
//       logit->part, 0 /*projection id*/, Permissions::RO, EXCLUSIVE,
//       logit->region));
//   launcher.add_field(0, FID_DATA);
//   launcher.add_region_requirement(RegionRequirement(
//       label->part, 0 /*projection id*/, Permissions::RO, EXCLUSIVE,
//       label->region));
//   launcher.add_field(1, FID_DATA);
//   FutureMap new_metrics = runtime->execute_index_space(ctx, launcher);
//   // Update metrics
//   TaskLauncher metrics_task(UPDATE_METRICS_TASK_ID,
//                             TaskArgument(this, sizeof(Metrics)));
//   metrics_task.add_future(model->current_metrics);
//   for (Domain::DomainPointIterator it(part_domain); it; it++) {
//     metrics_task.add_future(new_metrics[*it]);
//   }
//   model->current_metrics = runtime->execute_task(ctx, metrics_task);
// }

static PerfMetrics make_empty_metrics() {
  return {static_cast<double>(Realm::Clock::current_time_in_microseconds())};
}

static PerfMetrics
    compute_metrics_task(Legion::Task const *task,
                         std::vector<Legion::PhysicalRegion> const &regions,
                         Legion::Context ctx,
                         Legion::Runtime *runtime) {
  TaskArgumentAccessor acc(task, regions, ctx, runtime);
  auto me = acc.get_argument<MetricsAttrs>(METRICS_STRUCT);
  auto logit = acc.get_tensor<Permissions::RO>(LOGIT);
  auto label = acc.get_tensor<Permissions::RO>(LABEL);
  auto profiling_settings =
      acc.get_argument<ProfilingSettings>(PROFILING_SETTINGS);

  assert(regions.size() == 2);
  assert(task->regions.size() == 2);
  PerfMetrics perf_zc = make_empty_metrics();

  if (me.loss_type == LossFunction::SPARSE_CATEGORICAL_CROSSENTROPY) {
    // TensorAccessorR<float, NDIM> acc_logit(
    //     regions[0], task->regions[0], FID_DATA, ctx, runtime);
    // TensorAccessorR<int, NDIM> acc_label(
    //     regions[1], task->regions[1], FID_DATA, ctx, runtime);

    // assume that the leading dim is replica dim
    assert(logit.shape.at(logit.shape.last_idx()) == 1);
    int num_effective_samples = label.shape.get_volume();
    int num_classes = logit.shape.at(legion_dim_t(0));
    assert(num_effective_samples * num_classes == logit.shape.get_volume());
    assert(label.shape.sub_shape(legion_dim_t(1), nullopt) ==
           logit.shape.sub_shape(legion_dim_t(1), nullopt));
    assert(label.shape.at(legion_dim_t(0)) == 1);
    // Cannot measure categorical_crossentropy w/ sparse labels
    // Use measure_sparse_categorical_crossentropy instead
    assert(!me.measure_categorical_crossentropy);
    profile(update_metrics_sparse_label_kernel,
            profiling_settings,
            "[Compute Metrics] running_time = %.2lfms\n",
            me,
            get_float_ptr(logit),
            get_int32_ptr(label),
            num_effective_samples,
            num_classes,
            perf_zc);
  } else {
    // other loss require label and logit have identical shape
    assert(logit.shape == label.shape);
    // assume that the leading dim is replica dim
    assert(logit.shape.at(logit.shape.last_idx()) == 1);
    int num_samples = logit.shape.at(logit.shape.neg_idx(1));
    int num_classes = logit.shape.get_volume() / num_samples;
    // Use CUDA_NUM_THREADS may result in out of resources so we set
    // #threads=256
    profile(update_metrics_label_kernel,
            profiling_settings,
            "[Compute Mtrics] running_time = %.2lfms\n",
            me,
            get_float_ptr(logit),
            get_float_ptr(label),
            num_samples,
            num_classes,
            perf_zc);
  }
  return perf_zc;
}

static PerfMetrics
    update_metrics_task(Legion::Task const *task,
                        std::vector<Legion::PhysicalRegion> const &regions,
                        Legion::Context ctx,
                        Legion::Runtime *runtime) {
  TaskArgumentAccessor acc(task, regions, ctx, runtime);
  auto m = acc.get_argument<MetricsAttrs>(METRICS_STRUCT);
  auto maybe_all_metrics = acc.get_optional_argument<PerfMetrics>(ALL_METRICS);
  auto one_metrics = acc.get_variadic_argument<PerfMetrics>(ONE_METRICS);
  auto profiling_settings =
      acc.get_argument<EnableProfiling>(PROFILING_SETTINGS);

  if (!maybe_all_metrics.has_value()) {
    assert(one_metrics.empty());
    return make_empty_metrics();
  }

  assert(!one_metrics.empty());
  PerfMetrics all_metrics = maybe_all_metrics.value();
  for (PerfMetrics const &pm : one_metrics) {
    all_metrics = update(all_metrics, pm);
  }
  log_metrics.print() << fmt::to_string(all_metrics);
  return all_metrics;
}

template <>
void register_task<METRICS_COMP_TASK_ID>() {
  TaskSignature sig;
  sig.add_slot(LOGIT, {SlotType::TENSOR, Permissions::RO});
  sig.add_slot(LABEL, {SlotType::TENSOR, Permissions::RO});
  sig.add_arg_slot<ProfilingSettings>(PROFILING_SETTINGS);
  sig.add_arg_slot<MetricsAttrs>(METRICS_STRUCT);
  sig.add_return_value<PerfMetrics>();

  register_task(
      METRICS_COMP_TASK_ID, "Metrics Compute", sig, compute_metrics_task);
}

template <>
void register_task<UPDATE_METRICS_TASK_ID>() {
  TaskSignature sig;
  sig.add_arg_slot<MetricsAttrs>(METRICS_STRUCT);
  sig.add_arg_slot<PerfMetrics>(ALL_METRICS);
  sig.add_arg_slot<ProfilingSettings>(PROFILING_SETTINGS);
  sig.add_variadic_arg_slot<PerfMetrics>(ONE_METRICS);
  sig.add_return_value<PerfMetrics>();

  register_task(
      UPDATE_METRICS_TASK_ID, "Update Metrics", sig, update_metrics_task);
}

} // namespace FlexFlow<|MERGE_RESOLUTION|>--- conflicted
+++ resolved
@@ -15,15 +15,10 @@
 
 #include "metrics_functions.h"
 #include "kernels/metrics_kernels.h"
-<<<<<<< HEAD
-#include "profiling.h"
-#include "task_argument_accessor.h"
-=======
 #include "runtime/profiling.h"
 #include "runtime/task_spec/typed_task_invocation.h"
 #include "task_spec/index_task_invocation.h"
 #include "task_spec/task_argument_accessor.h"
->>>>>>> b2fe85f6
 #include "tasks.h"
 
 namespace FlexFlow {
@@ -72,18 +67,6 @@
   PROFILING_SETTINGS
 };
 
-<<<<<<< HEAD
-TaskInvocation compute_metrics(Metrics const &metrics,
-                               parallel_tensor_guid_t const &logit,
-                               parallel_tensor_guid_t const &label) {
-  auto binding = TaskBinding::index_launch(LOGIT);
-  binding.bind(LOGIT, {logit});
-  binding.bind(LABEL, {label});
-  binding.bind_arg(METRICS_STRUCT, metrics);
-  binding.bind_arg(PROFILING_SETTINGS, profiling_settings());
-
-  return {METRICS_COMP_TASK_ID, binding};
-=======
 TypedIndexTaskInvocation<PerfMetrics>
     compute_metrics(MetricsAttrs const &metrics,
                     parallel_tensor_guid_t const &logit,
@@ -95,7 +78,6 @@
   binding.bind_arg(PROFILING_SETTINGS, profiling_settings());
 
   return ensure_return_type<PerfMetrics>({METRICS_COMP_TASK_ID, binding});
->>>>>>> b2fe85f6
 }
 
 TypedStandardTaskInvocation<PerfMetrics>
@@ -108,9 +90,6 @@
   binding.bind_arg(ONE_METRICS, one_metrics);
   binding.bind_arg(PROFILING_SETTINGS, profiling_settings());
 
-<<<<<<< HEAD
-  return {UPDATE_METRICS_TASK_ID, binding};
-=======
   return ensure_return_type<PerfMetrics>({UPDATE_METRICS_TASK_ID, binding});
 }
 
@@ -121,7 +100,6 @@
     parallel_tensor_guid_t const &label) {
   return update_metrics(
       metrics, all_metrics, compute_metrics(metrics, logit, label));
->>>>>>> b2fe85f6
 }
 
 TaskInvocation reset_metrics(MetricsAttrs const &metrics) {
