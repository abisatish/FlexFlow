--- conflicted
+++ resolved
@@ -4,52 +4,31 @@
 namespace FlexFlow {
 namespace substitutions {
 
-<<<<<<< HEAD
-tl::optional<OperatorAttributeValue>
-    get_attribute(opmeta::AggregateParams const &p, OperatorAttributeKey key) {
-=======
 tl::optional<OperatorAttributeValue> get_attribute(AggregateAttrs const &p,
                                                    OperatorAttributeKey key) {
->>>>>>> 3eade8f7
-  switch (key) {
-    default:
-      return tl::nullopt;
-  }
-}
-
-<<<<<<< HEAD
-tl::optional<OperatorAttributeValue>
-    get_attribute(opmeta::AggregateSpecParams const &p,
-                  OperatorAttributeKey key) {
-=======
+  switch (key) {
+    default:
+      return tl::nullopt;
+  }
+}
+
 tl::optional<OperatorAttributeValue> get_attribute(AggregateSpecAttrs const &p,
                                                    OperatorAttributeKey key) {
->>>>>>> 3eade8f7
-  switch (key) {
-    default:
-      return tl::nullopt;
-  }
-}
-
-<<<<<<< HEAD
-tl::optional<OperatorAttributeValue>
-    get_attribute(opmeta::BatchMatmulParams const &p,
-                  OperatorAttributeKey key) {
-=======
+  switch (key) {
+    default:
+      return tl::nullopt;
+  }
+}
+
 tl::optional<OperatorAttributeValue> get_attribute(BatchMatmulAttrs const &p,
                                                    OperatorAttributeKey key) {
->>>>>>> 3eade8f7
-  switch (key) {
-    default:
-      return tl::nullopt;
-  }
-}
-
-<<<<<<< HEAD
-tl::optional<OperatorAttributeValue> get_attribute(opmeta::CastParams const &p,
-=======
+  switch (key) {
+    default:
+      return tl::nullopt;
+  }
+}
+
 tl::optional<OperatorAttributeValue> get_attribute(CastAttrs const &p,
->>>>>>> 3eade8f7
                                                    OperatorAttributeKey key) {
   switch (key) {
     case OperatorAttributeKey::DATA_TYPE:
@@ -59,13 +38,8 @@
   }
 }
 
-<<<<<<< HEAD
-tl::optional<OperatorAttributeValue>
-    get_attribute(opmeta::CombineParams const &p, OperatorAttributeKey key) {
-=======
 tl::optional<OperatorAttributeValue> get_attribute(CombineAttrs const &p,
                                                    OperatorAttributeKey key) {
->>>>>>> 3eade8f7
   switch (key) {
     case OperatorAttributeKey::PARALLEL_OP_DIM:
       return p.combine_legion_dim;
@@ -76,13 +50,8 @@
   }
 }
 
-<<<<<<< HEAD
-tl::optional<OperatorAttributeValue>
-    get_attribute(opmeta::ConcatParams const &p, OperatorAttributeKey key) {
-=======
 tl::optional<OperatorAttributeValue> get_attribute(ConcatAttrs const &p,
                                                    OperatorAttributeKey key) {
->>>>>>> 3eade8f7
   switch (key) {
     case OperatorAttributeKey::AXIS:
       return p.axis;
@@ -91,13 +60,8 @@
   }
 }
 
-<<<<<<< HEAD
-tl::optional<OperatorAttributeValue>
-    get_attribute(opmeta::Conv2DParams const &p, OperatorAttributeKey key) {
-=======
 tl::optional<OperatorAttributeValue> get_attribute(Conv2DAttrs const &p,
                                                    OperatorAttributeKey key) {
->>>>>>> 3eade8f7
   switch (key) {
     case OperatorAttributeKey::KERNEL_H:
       return p.kernel_h;
@@ -122,28 +86,16 @@
   }
 }
 
-<<<<<<< HEAD
-tl::optional<OperatorAttributeValue>
-    get_attribute(opmeta::ElementBinaryParams const &p,
-                  OperatorAttributeKey key) {
-=======
 tl::optional<OperatorAttributeValue> get_attribute(ElementBinaryAttrs const &p,
                                                    OperatorAttributeKey key) {
->>>>>>> 3eade8f7
-  switch (key) {
-    default:
-      return tl::nullopt;
-  }
-}
-
-<<<<<<< HEAD
-tl::optional<OperatorAttributeValue>
-    get_attribute(opmeta::ElementUnaryParams const &p,
-                  OperatorAttributeKey key) {
-=======
+  switch (key) {
+    default:
+      return tl::nullopt;
+  }
+}
+
 tl::optional<OperatorAttributeValue> get_attribute(ElementUnaryAttrs const &p,
                                                    OperatorAttributeKey key) {
->>>>>>> 3eade8f7
   switch (key) {
     case OperatorAttributeKey::SCALAR:
       return p.scalar;
@@ -152,26 +104,16 @@
   }
 }
 
-<<<<<<< HEAD
-tl::optional<OperatorAttributeValue>
-    get_attribute(opmeta::DropoutParams const &p, OperatorAttributeKey key) {
-=======
 tl::optional<OperatorAttributeValue> get_attribute(DropoutAttrs const &p,
                                                    OperatorAttributeKey key) {
->>>>>>> 3eade8f7
-  switch (key) {
-    default:
-      return tl::nullopt;
-  }
-}
-
-<<<<<<< HEAD
-tl::optional<OperatorAttributeValue>
-    get_attribute(opmeta::EmbeddingParams const &p, OperatorAttributeKey key) {
-=======
+  switch (key) {
+    default:
+      return tl::nullopt;
+  }
+}
+
 tl::optional<OperatorAttributeValue> get_attribute(EmbeddingAttrs const &p,
                                                    OperatorAttributeKey key) {
->>>>>>> 3eade8f7
   switch (key) {
     case OperatorAttributeKey::DATA_TYPE:
       return p.data_type;
@@ -186,25 +128,16 @@
   }
 }
 
-<<<<<<< HEAD
-tl::optional<OperatorAttributeValue> get_attribute(opmeta::FlatParams const &p,
-=======
 tl::optional<OperatorAttributeValue> get_attribute(FlatAttrs const &p,
->>>>>>> 3eade8f7
-                                                   OperatorAttributeKey key) {
-  switch (key) {
-    default:
-      return tl::nullopt;
-  }
-}
-
-<<<<<<< HEAD
-tl::optional<OperatorAttributeValue>
-    get_attribute(opmeta::GatherParams const &p, OperatorAttributeKey key) {
-=======
+                                                   OperatorAttributeKey key) {
+  switch (key) {
+    default:
+      return tl::nullopt;
+  }
+}
+
 tl::optional<OperatorAttributeValue> get_attribute(GatherAttrs const &p,
                                                    OperatorAttributeKey key) {
->>>>>>> 3eade8f7
   switch (key) {
     case OperatorAttributeKey::AXIS:
       return p.legion_dim;
@@ -213,39 +146,24 @@
   }
 }
 
-<<<<<<< HEAD
-tl::optional<OperatorAttributeValue>
-    get_attribute(opmeta::Group_byParams const &p, OperatorAttributeKey key) {
-=======
 tl::optional<OperatorAttributeValue> get_attribute(Group_byAttrs const &p,
                                                    OperatorAttributeKey key) {
->>>>>>> 3eade8f7
-  switch (key) {
-    default:
-      return tl::nullopt;
-  }
-}
-
-<<<<<<< HEAD
-tl::optional<OperatorAttributeValue>
-    get_attribute(opmeta::LayerNormParams const &p, OperatorAttributeKey key) {
-=======
+  switch (key) {
+    default:
+      return tl::nullopt;
+  }
+}
+
 tl::optional<OperatorAttributeValue> get_attribute(LayerNormAttrs const &p,
                                                    OperatorAttributeKey key) {
->>>>>>> 3eade8f7
-  switch (key) {
-    default:
-      return tl::nullopt;
-  }
-}
-
-<<<<<<< HEAD
-tl::optional<OperatorAttributeValue>
-    get_attribute(opmeta::LinearParams const &p, OperatorAttributeKey key) {
-=======
+  switch (key) {
+    default:
+      return tl::nullopt;
+  }
+}
+
 tl::optional<OperatorAttributeValue> get_attribute(LinearAttrs const &p,
                                                    OperatorAttributeKey key) {
->>>>>>> 3eade8f7
   switch (key) {
     case OperatorAttributeKey::OUT_CHANNELS:
       return p.out_channels;
@@ -261,12 +179,7 @@
 }
 
 tl::optional<OperatorAttributeValue>
-<<<<<<< HEAD
-    get_attribute(opmeta::MultiHeadAttentionParams const &p,
-                  OperatorAttributeKey key) {
-=======
     get_attribute(MultiHeadAttentionAttrs const &p, OperatorAttributeKey key) {
->>>>>>> 3eade8f7
   switch (key) {
     case OperatorAttributeKey::NUM_HEADS:
       return p.num_heads;
@@ -277,13 +190,8 @@
   }
 }
 
-<<<<<<< HEAD
-tl::optional<OperatorAttributeValue>
-    get_attribute(opmeta::Pool2DParams const &p, OperatorAttributeKey key) {
-=======
 tl::optional<OperatorAttributeValue> get_attribute(Pool2DAttrs const &p,
                                                    OperatorAttributeKey key) {
->>>>>>> 3eade8f7
   switch (key) {
     case OperatorAttributeKey::KERNEL_H:
       return p.kernel_h;
@@ -306,26 +214,16 @@
   }
 }
 
-<<<<<<< HEAD
-tl::optional<OperatorAttributeValue>
-    get_attribute(opmeta::ReduceParams const &p, OperatorAttributeKey key) {
-=======
 tl::optional<OperatorAttributeValue> get_attribute(ReduceAttrs const &p,
                                                    OperatorAttributeKey key) {
->>>>>>> 3eade8f7
-  switch (key) {
-    default:
-      return tl::nullopt;
-  }
-}
-
-<<<<<<< HEAD
-tl::optional<OperatorAttributeValue>
-    get_attribute(opmeta::ReductionParams const &p, OperatorAttributeKey key) {
-=======
+  switch (key) {
+    default:
+      return tl::nullopt;
+  }
+}
+
 tl::optional<OperatorAttributeValue> get_attribute(ReductionAttrs const &p,
                                                    OperatorAttributeKey key) {
->>>>>>> 3eade8f7
   switch (key) {
     case OperatorAttributeKey::PARALLEL_OP_DIM:
       return p.reduction_legion_dim;
@@ -336,14 +234,8 @@
   }
 }
 
-<<<<<<< HEAD
-tl::optional<OperatorAttributeValue>
-    get_attribute(opmeta::RepartitionParams const &p,
-                  OperatorAttributeKey key) {
-=======
 tl::optional<OperatorAttributeValue> get_attribute(RepartitionAttrs const &p,
                                                    OperatorAttributeKey key) {
->>>>>>> 3eade8f7
   switch (key) {
     case OperatorAttributeKey::PARALLEL_OP_DIM:
       return p.repartition_legion_dim;
@@ -354,13 +246,8 @@
   }
 }
 
-<<<<<<< HEAD
-tl::optional<OperatorAttributeValue>
-    get_attribute(opmeta::ReplicateParams const &p, OperatorAttributeKey key) {
-=======
 tl::optional<OperatorAttributeValue> get_attribute(ReplicateAttrs const &p,
                                                    OperatorAttributeKey key) {
->>>>>>> 3eade8f7
   switch (key) {
     case OperatorAttributeKey::PARALLEL_OP_DIM:
       return p.replicate_legion_dim;
@@ -371,24 +258,15 @@
   }
 }
 
-<<<<<<< HEAD
-tl::optional<OperatorAttributeValue>
-    get_attribute(opmeta::ReshapeParams const &p, OperatorAttributeKey key) {
-=======
 tl::optional<OperatorAttributeValue> get_attribute(ReshapeAttrs const &p,
                                                    OperatorAttributeKey key) {
->>>>>>> 3eade8f7
-  switch (key) {
-    default:
-      return tl::nullopt;
-  }
-}
-
-<<<<<<< HEAD
-tl::optional<OperatorAttributeValue> get_attribute(opmeta::SplitParams const &p,
-=======
+  switch (key) {
+    default:
+      return tl::nullopt;
+  }
+}
+
 tl::optional<OperatorAttributeValue> get_attribute(SplitAttrs const &p,
->>>>>>> 3eade8f7
                                                    OperatorAttributeKey key) {
   switch (key) {
     case OperatorAttributeKey::AXIS:
@@ -398,13 +276,8 @@
   }
 }
 
-<<<<<<< HEAD
-tl::optional<OperatorAttributeValue>
-    get_attribute(opmeta::SoftmaxParams const &p, OperatorAttributeKey key) {
-=======
 tl::optional<OperatorAttributeValue> get_attribute(SoftmaxAttrs const &p,
                                                    OperatorAttributeKey key) {
->>>>>>> 3eade8f7
   switch (key) {
     case OperatorAttributeKey::AXIS:
       return p.dim;
@@ -413,25 +286,16 @@
   }
 }
 
-<<<<<<< HEAD
-tl::optional<OperatorAttributeValue> get_attribute(opmeta::TopKParams const &p,
-=======
 tl::optional<OperatorAttributeValue> get_attribute(TopKAttrs const &p,
->>>>>>> 3eade8f7
-                                                   OperatorAttributeKey key) {
-  switch (key) {
-    default:
-      return tl::nullopt;
-  }
-}
-
-<<<<<<< HEAD
-tl::optional<OperatorAttributeValue>
-    get_attribute(opmeta::TransposeParams const &p, OperatorAttributeKey key) {
-=======
+                                                   OperatorAttributeKey key) {
+  switch (key) {
+    default:
+      return tl::nullopt;
+  }
+}
+
 tl::optional<OperatorAttributeValue> get_attribute(TransposeAttrs const &p,
                                                    OperatorAttributeKey key) {
->>>>>>> 3eade8f7
   switch (key) {
     case OperatorAttributeKey::PERMUTATION:
       return p.perm;
@@ -441,12 +305,7 @@
 }
 
 tl::optional<OperatorAttributeValue>
-<<<<<<< HEAD
-    get_attribute(opmeta::FusedParallelOpParams const &p,
-                  OperatorAttributeKey key) {
-=======
     get_attribute(FusedParallelOpAttrs const &p, OperatorAttributeKey key) {
->>>>>>> 3eade8f7
   switch (key) {
     default:
       return tl::nullopt;
@@ -465,14 +324,8 @@
   OperatorAttributeKey key;
 };
 
-<<<<<<< HEAD
-tl::optional<OperatorAttributeValue>
-    get_attribute(opmeta::OperatorParameters const &p,
-                  OperatorAttributeKey key) {
-=======
 tl::optional<OperatorAttributeValue> get_attribute(PCGOperatorAttrs const &p,
                                                    OperatorAttributeKey key) {
->>>>>>> 3eade8f7
   return mpark::visit(GetAttribute(key), p);
 }
 
