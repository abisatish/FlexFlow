package:
  name: flexflow
  version: "1.0"

source:
<<<<<<< HEAD
  git_url: https://github.com/flexflow/FlexFlow.git
  git_rev: 223e38c2f5c4c827adc829d8b02796dc65b6b623
=======
  git_rev: master
  git_url: https://github.com/flexflow/FlexFlow.git
>>>>>>> 8e8d0678

build:
  number: 0

requirements:
  build:
    - make
    - git
    - zlib
    - protobuf
    - {{ compiler('c') }}
    - {{ compiler('cxx') }}
  host:
    - python
    - cffi
  run:
    - cffi
    - numpy
    - python
    - zlib
    - keras-preprocessing<|MERGE_RESOLUTION|>--- conflicted
+++ resolved
@@ -3,13 +3,8 @@
   version: "1.0"
 
 source:
-<<<<<<< HEAD
-  git_url: https://github.com/flexflow/FlexFlow.git
-  git_rev: 223e38c2f5c4c827adc829d8b02796dc65b6b623
-=======
   git_rev: master
   git_url: https://github.com/flexflow/FlexFlow.git
->>>>>>> 8e8d0678
 
 build:
   number: 0
