--- conflicted
+++ resolved
@@ -62,12 +62,9 @@
   AGGREGATE_INIT_TASK_ID,
   AGGREGATE_FWD_TASK_ID,
   AGGREGATE_BWD_TASK_ID,
-<<<<<<< HEAD
   AGG_SPEC_INIT_TASK_ID,
   AGG_SPEC_FWD_TASK_ID,
   AGG_SPEC_BWD_TASK_ID,
-=======
->>>>>>> 1361d801
   POOL2D_INIT_TASK_ID,
   POOL2D_FWD_TASK_ID,
   POOL2D_BWD_TASK_ID,
@@ -372,13 +369,10 @@
   Tensor aggregate(const Tensor* inputs,
                   int n,
                   const char* name = NULL);
-<<<<<<< HEAD
   // Add aggregate_spec layer
   Tensor aggregate_spec(const Tensor* inputs,
                   int n,
                   const char* name = NULL);
-=======
->>>>>>> 1361d801
   // Add a 2D pooling layer
   Tensor pool2d(const Tensor& input,
                 int kernelH, int kernelW,
@@ -1246,7 +1240,6 @@
 };
 
 
-<<<<<<< HEAD
 class AggregateSpecMeta : public OpMeta {
 public:
   AggregateSpecMeta(FFHandler handle);
@@ -1282,8 +1275,6 @@
 };
 
 
-=======
->>>>>>> 1361d801
 class Flat : public Op {
 public:
   Flat(FFModel& model,
