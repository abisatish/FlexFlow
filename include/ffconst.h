#ifndef _FLEXFLOW_CONST_H_
#define _FLEXFLOW_CONST_H_

enum ActiMode {
  AC_MODE_NONE = 10,
  AC_MODE_RELU = 11,
  AC_MODE_SIGMOID = 12,
  AC_MODE_TANH = 13,
  AC_MODE_GELU = 14,
};

enum AggrMode {
  AGGR_MODE_NONE = 20,
  AGGR_MODE_SUM = 21,
  AGGR_MODE_AVG = 22,
};

enum PoolType {
  POOL_MAX = 30,
  POOL_AVG = 31,
};

enum DataType {
  DT_FLOAT = 40,
  DT_DOUBLE = 41,
  DT_INT32 = 42,
  DT_INT64 = 43,
  DT_BOOLEAN = 44,
  DT_NONE = 49,
};

enum LossType {
  LOSS_CATEGORICAL_CROSSENTROPY = 50,
  LOSS_SPARSE_CATEGORICAL_CROSSENTROPY = 51,
  LOSS_MEAN_SQUARED_ERROR_AVG_REDUCE = 52,
  LOSS_MEAN_SQUARED_ERROR_SUM_REDUCE = 53,
};

enum CompMode {
  COMP_MODE_TRAINING = 70,
  COMP_MODE_INFERENCE = 71,
};

enum ParameterSyncType {
  NONE = 80,
  PS = 81,
  NCCL = 82,
};

enum MetricsType {
  METRICS_ACCURACY = 1001,
  METRICS_CATEGORICAL_CROSSENTROPY = 1002,
  METRICS_SPARSE_CATEGORICAL_CROSSENTROPY = 1004,
  METRICS_MEAN_SQUARED_ERROR = 1008,
  METRICS_ROOT_MEAN_SQUARED_ERROR = 1016,
  METRICS_MEAN_ABSOLUTE_ERROR = 1032,
};

// This is consistent with TASO's OpType
// https://github.com/jiazhihao/TASO/blob/master/include/taso/ops.h#L75-L138
enum OperatorType {
  OP_INPUT,
  OP_WEIGHT,
  OP_ANY,
  OP_CONV2D,
  OP_DROPOUT,
  OP_LINEAR,
  OP_BATCHMATMUL,
  OP_POOL2D,
  OP_SCALAR_MULTIPLY,
  OP_SCALAR_ADD,
  OP_SCALAR_FLOOR_DIV,
  OP_SCALAR_TRUE_DIV,
  OP_SCALAR_SUB,
  OP_RELU,
  OP_IDENTITY,
  OP_SIGMOID,
  OP_TANH,
  OP_ELU,
  OP_FLAT,
  OP_SOFTMAX,
  OP_BATCHNORM,
  OP_CONCAT,
  OP_SPLIT,
  OP_EMBEDDING,
  OP_GROUP_BY,
  OP_AGGREGATE,
<<<<<<< HEAD
  OP_AGG_SPEC,
=======
>>>>>>> 1361d801
  //OP_ELEMENTWISE,
  OP_RESHAPE,
  OP_REVERSE,
  OP_TRANSPOSE,
  OP_EW_ADD,
  OP_EW_MUL,
  OP_MATMUL,
  OP_MUL,
  OP_ENLARGE,
  OP_MERGE_GCONV,
  OP_CONSTANT_IMM,
  OP_CONSTANT_ICONV,
  OP_CONSTANT_ONE,
  OP_CONSTANT_POOL,
  OP_SQUEEZE, //https://github.com/onnx/onnx/blob/master/docs/Operators.md#Squeeze
  OP_UNSQUEEZE, //https://github.com/onnx/onnx/blob/master/docs/Operators.md#Unsqueeze
  OP_EW_SUB, //https://github.com/onnx/onnx/blob/master/docs/Operators.md#Sub
  OP_EW_DIV, //https://github.com/onnx/onnx/blob/master/docs/Operators.md#Div
  OP_EW_EQUAL, //https://github.com/onnx/onnx/blob/master/docs/Operators.md#Equal
  OP_EW_GREATER, //https://github.com/onnx/onnx/blob/master/docs/Operators.md#Greater
  OP_EW_LESS, //https://github.com/onnx/onnx/blob/master/docs/Operators.md#Less
  OP_EW_MAX, //https://github.com/onnx/onnx/blob/master/docs/Operators.md#Max
  OP_EW_MIN, //https://github.com/onnx/onnx/blob/master/docs/Operators.md#Min
  OP_REDUCE_ARGMAX, //https://github.com/onnx/onnx/blob/master/docs/Operators.md#ArgMax
  OP_REDUCE_ARGMIN, //https://github.com/onnx/onnx/blob/master/docs/Operators.md#ArgMin
  OP_REDUCE_MAX, //https://github.com/onnx/onnx/blob/master/docs/Operators.md#ReduceMax
  OP_REDUCE_MEAN, //https://github.com/onnx/onnx/blob/master/docs/Operators.md#ReduceMean
  OP_REDUCE_MIN, //https://github.com/onnx/onnx/blob/master/docs/Operators.md#ReduceMin
  OP_REDUCE_PROD, //https://github.com/onnx/onnx/blob/master/docs/Operators.md#ReduceProd
  OP_REDUCE_SUM, //https://github.com/onnx/onnx/blob/master/docs/Operators.md#ReduceSum
  OP_PAD, //https://github.com/dmlc/tvm/blob/master/topi/python/topi/nn/pad.py
  OP_SHAPE, //https://github.com/onnx/onnx/blob/master/docs/Operators.md#Shape
  OP_SIZE, //https://github.com/onnx/onnx/blob/master/docs/Operators.md#Size
  OP_TOPK, //https://github.com/onnx/onnx/blob/master/docs/Operators.md#TopK
  OP_WHERE, //https://github.com/onnx/onnx/blob/master/docs/Operators.md#Where
  OP_CEIL, //https://github.com/onnx/onnx/blob/master/docs/Operators.md#Ceil
  OP_CAST, //https://github.com/onnx/onnx/blob/master/docs/Operators.md#Cast
  OP_EXP, //https://github.com/onnx/onnx/blob/master/docs/Operators.md#Exp
  OP_ROUND, //https://github.com/onnx/onnx/blob/master/docs/Operators.md#Round
  OP_LOG, //https://github.com/onnx/onnx/blob/master/docs/Operators.md#Log
  OP_LOGICAL_NOT, //https://github.com/onnx/onnx/blob/master/docs/Operators.md#Not
  OP_SQRT, //https://github.com/onnx/onnx/blob/master/docs/Operators.md#Sqrt
  OP_LEAKYRELU,
  OP_SLICE, //https://github.com/onnx/onnx/blob/master/docs/Operators.md#Slice
  OP_RESIZE, //https://github.com/onnx/onnx/blob/master/docs/Operators.md#Resize
  OP_PRELU, //https://github.com/onnx/onnx/blob/master/docs/Operators.md#PRelu
  OP_GELU,
  OP_MULTIHEAD_ATTENTION,
  OP_FUSED, // Fused operator type for internal fusion optimizations
};

#endif // _FLEXFLOW_CONST_H_<|MERGE_RESOLUTION|>--- conflicted
+++ resolved
@@ -85,10 +85,7 @@
   OP_EMBEDDING,
   OP_GROUP_BY,
   OP_AGGREGATE,
-<<<<<<< HEAD
   OP_AGG_SPEC,
-=======
->>>>>>> 1361d801
   //OP_ELEMENTWISE,
   OP_RESHAPE,
   OP_REVERSE,
