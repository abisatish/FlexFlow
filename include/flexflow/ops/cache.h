#ifndef _FLEXFLOW_CACHE_H_
#define _FLEXFLOW_CACHE_H_

#include "flexflow/model.h"

namespace FlexFlow {

class CacheMeta : public OpMeta {
public:
  CacheMeta(FFHandler handle);
  float cache_score;
};

class Cache : public Op {
public:
  Cache(FFModel& model,
      const ParallelTensor& _input,
      int _num_batches,
      std::function<float(float*,const void*,const void*,int)> &_score_f,
      const char* name);
  ~Cache(void);
<<<<<<< HEAD
  void init(const FFModel&) override;
  void forward(const FFModel&) override;
  void backward(const FFModel&) override;
  void print_layer(const FFModel& model) override {assert(0);}
  void create_weights(FFModel& model);
  void create_output_and_partition(FFModel& model);
=======
  void init(const FFModel&);
  void forward(const FFModel&);
  void backward(const FFModel&);
  void print_layer(const FFModel& model) {assert(0);}
  //void create_weights(FFModel& model);
  //void create_output_and_partition(FFModel& model);
>>>>>>> e273d2da

  static OpMeta* init_task(const Legion::Task *task,
                           const std::vector<Legion::PhysicalRegion> &regions,
                           Legion::Context ctx, Legion::Runtime *runtime);
  static void forward_task(const Legion::Task *task,
                           const std::vector<Legion::PhysicalRegion> &regions,
                           Legion::Context ctx, Legion::Runtime *runtime);
  static float update_task(const Legion::Task *task,
                           const std::vector<Legion::PhysicalRegion> &regions,
                           Legion::Context ctx, Legion::Runtime *runtime);
  bool measure_operator_cost(Simulator* sim,
                             const ParallelConfig& pc,
                             CostMetrics& cost_metrics) const override;
  void use_cached(bool cached);
public:
  void** batch_ptrs;
  void* batch_cmp;
  bool load_cached;
  int num_batches;
  std::function<float(float*,const void*,const void*,int)> score_f;
  std::vector<Legion::Future> score_futures;
  int batch_ctr;
};

struct Arg {
  Cache* cache;
  int batch_ctr;
};

}; // namespace FlexFlow

#endif<|MERGE_RESOLUTION|>--- conflicted
+++ resolved
@@ -19,21 +19,12 @@
       std::function<float(float*,const void*,const void*,int)> &_score_f,
       const char* name);
   ~Cache(void);
-<<<<<<< HEAD
   void init(const FFModel&) override;
   void forward(const FFModel&) override;
   void backward(const FFModel&) override;
   void print_layer(const FFModel& model) override {assert(0);}
-  void create_weights(FFModel& model);
-  void create_output_and_partition(FFModel& model);
-=======
-  void init(const FFModel&);
-  void forward(const FFModel&);
-  void backward(const FFModel&);
-  void print_layer(const FFModel& model) {assert(0);}
   //void create_weights(FFModel& model);
   //void create_output_and_partition(FFModel& model);
->>>>>>> e273d2da
 
   static OpMeta* init_task(const Legion::Task *task,
                            const std::vector<Legion::PhysicalRegion> &regions,
