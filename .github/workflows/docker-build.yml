--- conflicted
+++ resolved
@@ -68,14 +68,15 @@
           deploy_needed: ${{ ( github.event_name == 'push' || github.event_name == 'schedule' ) && env.branch_name == 'inference' }}
           build_needed: ${{ matrix.gpu_backend == 'hip_rocm' || ( matrix.gpu_backend == 'cuda' && matrix.cuda_version == '11.8' ) }}
         run: |
+          if [[ "${FF_GPU_BACKEND}" == "cuda" ]]; then
+            export FF_BUILD_ALL_INFERENCE_EXAMPLES=ON
+          else
+            export FF_BUILD_ALL_INFERENCE_EXAMPLES=OFF
+          fi
           # On push to inference, build for all compatible architectures, so that we can publish 
           # a pre-built general-purpose image. On all other cases, only build for one architecture
           # to save time.
-<<<<<<< HEAD
-          if [[ ( ${{ github.event_name }} == 'push' || ${{ github.event_name }} == 'schedule' ) && ( ${GITHUB_REF#refs/heads/} == "master" || ${GITHUB_REF#refs/heads/} == "inference" ) ]]; then
-=======
           if [[ $deploy_needed == "true" ]] ; then
->>>>>>> 8b18d11a
             export FF_CUDA_ARCH=all
             ./docker/build.sh flexflow
           elif [[ $build_needed == "true" ]]; then
@@ -84,15 +85,6 @@
           else
             echo "Skipping build to save time"
           fi
-<<<<<<< HEAD
-          if [[ "${FF_GPU_BACKEND}" == "cuda" ]]; then
-            export FF_BUILD_ALL_INFERENCE_EXAMPLES=ON
-          else
-            export FF_BUILD_ALL_INFERENCE_EXAMPLES=OFF
-          fi
-          ./docker/build.sh --image_name flexflow --cuda_version 11.8
-=======
->>>>>>> 8b18d11a
 
       - name: Check availability of Python flexflow.core module
         if: ${{ matrix.gpu_backend == 'cuda' }}
@@ -112,17 +104,9 @@
           FLEXFLOW_CONTAINER_TOKEN: ${{ secrets.FLEXFLOW_CONTAINER_TOKEN }}
           deploy_needed: ${{ ( github.event_name == 'push' || github.event_name == 'schedule' ) && env.branch_name == 'inference' }}
         run: |
-<<<<<<< HEAD
-          if [[ ( ${{ github.event_name }} == 'push' || ${{ github.event_name }} == 'schedule' ) && ${GITHUB_REF#refs/heads/} == "master" ]]; then
-            ./docker/publish.sh --image_name "flexflow-environment-${FF_GPU_BACKEND}" --cuda_version 11.8
-            ./docker/publish.sh --image_name "flexflow-${FF_GPU_BACKEND}" --cuda_version 11.8
-          elif [[ ( ${{ github.event_name }} == 'push'  || ${{ github.event_name }} == 'schedule' ) && ${GITHUB_REF#refs/heads/} == "inference" ]]; then
-            ./docker/publish.sh --image_name "specinfer-${FF_GPU_BACKEND}" --cuda_version 11.8
-=======
           if [[ $deploy_needed == "true" ]]; then
             ./docker/publish.sh flexflow-environment
             ./docker/publish.sh flexflow
->>>>>>> 8b18d11a
           else
             echo "No need to update Docker containers in ghrc.io registry at this time."
           fi
