--- conflicted
+++ resolved
@@ -524,7 +524,6 @@
     }
     for (int i = 0; i < op_num_outputs[op]; i++) {
       int my_off = op_output_idx[i + ooff];
-<<<<<<< HEAD
       if (op_output_source[i + ooff] == SOURCE_OUTPUT) {
         my_batch_outputs.push_back(batch_outputs[my_off]);
       } else if (op_output_source[i + ooff] == SOURCE_INPUT) {
@@ -532,11 +531,6 @@
       } else {
         assert(false);
       }
-=======
-      assert(op_output_source[i + ooff] == SOURCE_OUTPUT);
-      assert(my_off < batch_outputs.size());
-      my_batch_outputs.push_back(batch_outputs[my_off]);
->>>>>>> be28d718
     }
     ioff += op_num_inputs[op];
     ooff += op_num_outputs[op];
