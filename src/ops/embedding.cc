/* Copyright 2019 Stanford
 *
 * Licensed under the Apache License, Version 2.0 (the "License");
 * you may not use this file except in compliance with the License.
 * You may obtain a copy of the License at
 *
 *     http://www.apache.org/licenses/LICENSE-2.0
 *
 * Unless required by applicable law or agreed to in writing, software
 * distributed under the License is distributed on an "AS IS" BASIS,
 * WITHOUT WARRANTIES OR CONDITIONS OF ANY KIND, either express or implied.
 * See the License for the specific language governing permissions and
 * limitations under the License.
 */

<<<<<<< HEAD
#include "ops/embedding.h"

using namespace Legion;
=======
#include "model.h"
#include <assert.h>
#include <iostream>
#ifdef FF_USE_AVX2
#include <immintrin.h>
#endif
>>>>>>> a87ad5fa

void EmbeddingLookup_int64_t_float_float__avx2_fma(
    const int block_size,
    const int output_size,
    const int index_size,
    const int data_size,
    const float* input,
    const int64_t* indices,
    const int* lengths,
    const float* weight,
    bool normalize_by_lengths,
    float* out) 
{
#ifdef FF_USE_AVX2
  const int64_t prefdist_T0 = 16;
  if (block_size == 128) {
    // unrolling 16 times
    int64_t dataInd = 0;
    for (int64_t rangeIndex = 0; rangeIndex < output_size; ++rangeIndex) {
      float* op = &out[rangeIndex * block_size];
      __m256 vop0 = _mm256_setzero_ps();
      __m256 vop8 = _mm256_setzero_ps();
      __m256 vop16 = _mm256_setzero_ps();
      __m256 vop24 = _mm256_setzero_ps();
      __m256 vop32 = _mm256_setzero_ps();
      __m256 vop40 = _mm256_setzero_ps();
      __m256 vop48 = _mm256_setzero_ps();
      __m256 vop56 = _mm256_setzero_ps();
      __m256 vop64 = _mm256_setzero_ps();
      __m256 vop72 = _mm256_setzero_ps();
      __m256 vop80 = _mm256_setzero_ps();
      __m256 vop88 = _mm256_setzero_ps();
      __m256 vop96 = _mm256_setzero_ps();
      __m256 vop104 = _mm256_setzero_ps();
      __m256 vop112 = _mm256_setzero_ps();
      __m256 vop120 = _mm256_setzero_ps();
      for (int64_t start = dataInd; dataInd < start + lengths[rangeIndex];
           ++dataInd) {
        const int64_t idx = indices[dataInd];
        float wgt = 1.f;
        if (weight) {
          wgt = weight[dataInd];
        }
        __m256 vwgt = _mm256_set1_ps(wgt);
        const float* ip = &input[idx * block_size];
        const int64_t next_T0 = (dataInd < index_size - prefdist_T0)
            ? (dataInd + prefdist_T0)
            : dataInd;
        const int64_t idx_pref_T0 = indices[next_T0];
        assert(
            idx >= 0 && idx_pref_T0 >= 0 && idx < data_size &&
            idx_pref_T0 < data_size);
        const float* ip_next_T0 = &input[idx_pref_T0 * block_size];
        vop0 = _mm256_fmadd_ps(vwgt, _mm256_loadu_ps(ip + (0)), vop0);
        _mm_prefetch((&ip_next_T0[0]), _MM_HINT_T0);
        vop8 = _mm256_fmadd_ps(vwgt, _mm256_loadu_ps(ip + (8)), vop8);
        _mm_prefetch((&ip_next_T0[8]), _MM_HINT_T0);
        vop16 = _mm256_fmadd_ps(vwgt, _mm256_loadu_ps(ip + (16)), vop16);
        _mm_prefetch((&ip_next_T0[16]), _MM_HINT_T0);
        vop24 = _mm256_fmadd_ps(vwgt, _mm256_loadu_ps(ip + (24)), vop24);
        _mm_prefetch((&ip_next_T0[24]), _MM_HINT_T0);
        vop32 = _mm256_fmadd_ps(vwgt, _mm256_loadu_ps(ip + (32)), vop32);
        _mm_prefetch((&ip_next_T0[32]), _MM_HINT_T0);
        vop40 = _mm256_fmadd_ps(vwgt, _mm256_loadu_ps(ip + (40)), vop40);
        _mm_prefetch((&ip_next_T0[40]), _MM_HINT_T0);
        vop48 = _mm256_fmadd_ps(vwgt, _mm256_loadu_ps(ip + (48)), vop48);
        _mm_prefetch((&ip_next_T0[48]), _MM_HINT_T0);
        vop56 = _mm256_fmadd_ps(vwgt, _mm256_loadu_ps(ip + (56)), vop56);
        _mm_prefetch((&ip_next_T0[56]), _MM_HINT_T0);
        vop64 = _mm256_fmadd_ps(vwgt, _mm256_loadu_ps(ip + (64)), vop64);
        _mm_prefetch((&ip_next_T0[64]), _MM_HINT_T0);
        vop72 = _mm256_fmadd_ps(vwgt, _mm256_loadu_ps(ip + (72)), vop72);
        _mm_prefetch((&ip_next_T0[72]), _MM_HINT_T0);
        vop80 = _mm256_fmadd_ps(vwgt, _mm256_loadu_ps(ip + (80)), vop80);
        _mm_prefetch((&ip_next_T0[80]), _MM_HINT_T0);
        vop88 = _mm256_fmadd_ps(vwgt, _mm256_loadu_ps(ip + (88)), vop88);
        _mm_prefetch((&ip_next_T0[88]), _MM_HINT_T0);
        vop96 = _mm256_fmadd_ps(vwgt, _mm256_loadu_ps(ip + (96)), vop96);
        _mm_prefetch((&ip_next_T0[96]), _MM_HINT_T0);
        vop104 = _mm256_fmadd_ps(vwgt, _mm256_loadu_ps(ip + (104)), vop104);
        _mm_prefetch((&ip_next_T0[104]), _MM_HINT_T0);
        vop112 = _mm256_fmadd_ps(vwgt, _mm256_loadu_ps(ip + (112)), vop112);
        _mm_prefetch((&ip_next_T0[112]), _MM_HINT_T0);
        vop120 = _mm256_fmadd_ps(vwgt, _mm256_loadu_ps(ip + (120)), vop120);
        _mm_prefetch((&ip_next_T0[120]), _MM_HINT_T0);
      }
      if (normalize_by_lengths == false) {
        _mm256_storeu_ps(&op[0], vop0);
        _mm256_storeu_ps(&op[8], vop8);
        _mm256_storeu_ps(&op[16], vop16);
        _mm256_storeu_ps(&op[24], vop24);
        _mm256_storeu_ps(&op[32], vop32);
        _mm256_storeu_ps(&op[40], vop40);
        _mm256_storeu_ps(&op[48], vop48);
        _mm256_storeu_ps(&op[56], vop56);
        _mm256_storeu_ps(&op[64], vop64);
        _mm256_storeu_ps(&op[72], vop72);
        _mm256_storeu_ps(&op[80], vop80);
        _mm256_storeu_ps(&op[88], vop88);
        _mm256_storeu_ps(&op[96], vop96);
        _mm256_storeu_ps(&op[104], vop104);
        _mm256_storeu_ps(&op[112], vop112);
        _mm256_storeu_ps(&op[120], vop120);
      } else if (lengths[rangeIndex]) {
        __m256 vlen_inv = _mm256_set1_ps(1.0f / lengths[rangeIndex]);
        _mm256_storeu_ps(&op[0], _mm256_mul_ps(vop0, vlen_inv));
        _mm256_storeu_ps(&op[8], _mm256_mul_ps(vop8, vlen_inv));
        _mm256_storeu_ps(&op[16], _mm256_mul_ps(vop16, vlen_inv));
        _mm256_storeu_ps(&op[24], _mm256_mul_ps(vop24, vlen_inv));
        _mm256_storeu_ps(&op[32], _mm256_mul_ps(vop32, vlen_inv));
        _mm256_storeu_ps(&op[40], _mm256_mul_ps(vop40, vlen_inv));
        _mm256_storeu_ps(&op[48], _mm256_mul_ps(vop48, vlen_inv));
        _mm256_storeu_ps(&op[56], _mm256_mul_ps(vop56, vlen_inv));
        _mm256_storeu_ps(&op[64], _mm256_mul_ps(vop64, vlen_inv));
        _mm256_storeu_ps(&op[72], _mm256_mul_ps(vop72, vlen_inv));
        _mm256_storeu_ps(&op[80], _mm256_mul_ps(vop80, vlen_inv));
        _mm256_storeu_ps(&op[88], _mm256_mul_ps(vop88, vlen_inv));
        _mm256_storeu_ps(&op[96], _mm256_mul_ps(vop96, vlen_inv));
        _mm256_storeu_ps(&op[104], _mm256_mul_ps(vop104, vlen_inv));
        _mm256_storeu_ps(&op[112], _mm256_mul_ps(vop112, vlen_inv));
        _mm256_storeu_ps(&op[120], _mm256_mul_ps(vop120, vlen_inv));
      }
    }
  } else if (block_size == 64) {
    // unrolling 8 times
	  int64_t dataInd = 0;
    for (int64_t rangeIndex = 0; rangeIndex < output_size; ++rangeIndex) {
      float* op = &out[rangeIndex * block_size];
      __m256 vop0 = _mm256_setzero_ps();
      __m256 vop8 = _mm256_setzero_ps();
      __m256 vop16 = _mm256_setzero_ps();
      __m256 vop24 = _mm256_setzero_ps();
      __m256 vop32 = _mm256_setzero_ps();
      __m256 vop40 = _mm256_setzero_ps();
      __m256 vop48 = _mm256_setzero_ps();
      __m256 vop56 = _mm256_setzero_ps();
      for (int64_t start = dataInd; dataInd < start + lengths[rangeIndex];
           ++dataInd) {
        const int64_t idx = indices[dataInd];
        float wgt = 1.f;
        if (weight) {
          wgt = weight[dataInd];
        }
        __m256 vwgt = _mm256_set1_ps(wgt);
        const float* ip = &input[idx * block_size];
        const int64_t next_T0 = (dataInd < index_size - prefdist_T0)
            ? (dataInd + prefdist_T0)
            : dataInd;
        const int64_t idx_pref_T0 = indices[next_T0];
        assert(
            idx >= 0 && idx_pref_T0 >= 0 && idx < data_size &&
            idx_pref_T0 < data_size);
        const float* ip_next_T0 = &input[idx_pref_T0 * block_size];
        vop0 = _mm256_fmadd_ps(vwgt, _mm256_loadu_ps(ip + (0)), vop0);
        _mm_prefetch((&ip_next_T0[0]), _MM_HINT_T0);
        vop8 = _mm256_fmadd_ps(vwgt, _mm256_loadu_ps(ip + (8)), vop8);
        _mm_prefetch((&ip_next_T0[8]), _MM_HINT_T0);
        vop16 = _mm256_fmadd_ps(vwgt, _mm256_loadu_ps(ip + (16)), vop16);
        _mm_prefetch((&ip_next_T0[16]), _MM_HINT_T0);
        vop24 = _mm256_fmadd_ps(vwgt, _mm256_loadu_ps(ip + (24)), vop24);
        _mm_prefetch((&ip_next_T0[24]), _MM_HINT_T0);
        vop32 = _mm256_fmadd_ps(vwgt, _mm256_loadu_ps(ip + (32)), vop32);
        _mm_prefetch((&ip_next_T0[32]), _MM_HINT_T0);
        vop40 = _mm256_fmadd_ps(vwgt, _mm256_loadu_ps(ip + (40)), vop40);
        _mm_prefetch((&ip_next_T0[40]), _MM_HINT_T0);
        vop48 = _mm256_fmadd_ps(vwgt, _mm256_loadu_ps(ip + (48)), vop48);
        _mm_prefetch((&ip_next_T0[48]), _MM_HINT_T0);
        vop56 = _mm256_fmadd_ps(vwgt, _mm256_loadu_ps(ip + (56)), vop56);
        _mm_prefetch((&ip_next_T0[56]), _MM_HINT_T0);
      }
      if (normalize_by_lengths == false) {
        _mm256_storeu_ps(&op[0], vop0);
        _mm256_storeu_ps(&op[8], vop8);
        _mm256_storeu_ps(&op[16], vop16);
        _mm256_storeu_ps(&op[24], vop24);
        _mm256_storeu_ps(&op[32], vop32);
        _mm256_storeu_ps(&op[40], vop40);
        _mm256_storeu_ps(&op[48], vop48);
        _mm256_storeu_ps(&op[56], vop56);
      } else if (lengths[rangeIndex]) {
        __m256 vlen_inv = _mm256_set1_ps(1.0f / lengths[rangeIndex]);
        _mm256_storeu_ps(&op[0], _mm256_mul_ps(vop0, vlen_inv));
        _mm256_storeu_ps(&op[8], _mm256_mul_ps(vop8, vlen_inv));
        _mm256_storeu_ps(&op[16], _mm256_mul_ps(vop16, vlen_inv));
        _mm256_storeu_ps(&op[24], _mm256_mul_ps(vop24, vlen_inv));
        _mm256_storeu_ps(&op[32], _mm256_mul_ps(vop32, vlen_inv));
        _mm256_storeu_ps(&op[40], _mm256_mul_ps(vop40, vlen_inv));
        _mm256_storeu_ps(&op[48], _mm256_mul_ps(vop48, vlen_inv));
        _mm256_storeu_ps(&op[56], _mm256_mul_ps(vop56, vlen_inv));
      }
    }
  } else if (block_size == 32) {
    // unrolling 4 times
    int64_t dataInd = 0;
    for (int64_t rangeIndex = 0; rangeIndex < output_size; ++rangeIndex) {
      float* op = &out[rangeIndex * block_size];
      __m256 vop0 = _mm256_setzero_ps();
      __m256 vop8 = _mm256_setzero_ps();
      __m256 vop16 = _mm256_setzero_ps();
      __m256 vop24 = _mm256_setzero_ps();
      for (int64_t start = dataInd; dataInd < start + lengths[rangeIndex];
           ++dataInd) {
        const int64_t idx = indices[dataInd];
        float wgt = 1.f;
        if (weight) {
          wgt = weight[dataInd];
        }
        __m256 vwgt = _mm256_set1_ps(wgt);
        const float* ip = &input[idx * block_size];
        const int64_t next_T0 = (dataInd < index_size - prefdist_T0)
            ? (dataInd + prefdist_T0)
            : dataInd;
        const int64_t idx_pref_T0 = indices[next_T0];
        assert(
            idx >= 0 && idx_pref_T0 >= 0 && idx < data_size &&
            idx_pref_T0 < data_size);
        const float* ip_next_T0 = &input[idx_pref_T0 * block_size];
        vop0 = _mm256_fmadd_ps(vwgt, _mm256_loadu_ps(ip + (0)), vop0);
        _mm_prefetch((&ip_next_T0[0]), _MM_HINT_T0);
        vop8 = _mm256_fmadd_ps(vwgt, _mm256_loadu_ps(ip + (8)), vop8);
        _mm_prefetch((&ip_next_T0[8]), _MM_HINT_T0);
        vop16 = _mm256_fmadd_ps(vwgt, _mm256_loadu_ps(ip + (16)), vop16);
        _mm_prefetch((&ip_next_T0[16]), _MM_HINT_T0);
        vop24 = _mm256_fmadd_ps(vwgt, _mm256_loadu_ps(ip + (24)), vop24);
        _mm_prefetch((&ip_next_T0[24]), _MM_HINT_T0);
      }
      if (normalize_by_lengths == false) {
        _mm256_storeu_ps(&op[0], vop0);
        _mm256_storeu_ps(&op[8], vop8);
        _mm256_storeu_ps(&op[16], vop16);
        _mm256_storeu_ps(&op[24], vop24);
      } else if (lengths[rangeIndex]) {
        __m256 vlen_inv = _mm256_set1_ps(1.0f / lengths[rangeIndex]);
        _mm256_storeu_ps(&op[0], _mm256_mul_ps(vop0, vlen_inv));
        _mm256_storeu_ps(&op[8], _mm256_mul_ps(vop8, vlen_inv));
        _mm256_storeu_ps(&op[16], _mm256_mul_ps(vop16, vlen_inv));
        _mm256_storeu_ps(&op[24], _mm256_mul_ps(vop24, vlen_inv));
      }
    }
  } else {
    // generic code
    int64_t dataInd = 0;
    for (int64_t rangeIndex = 0; rangeIndex < output_size; ++rangeIndex) {
      float* op = &out[rangeIndex * block_size];
      int j = 0;
      for (; j + 8 <= block_size; j += 8) {
        _mm256_storeu_ps(op + j, _mm256_setzero_ps());
      }
      for (; j < block_size; j++) {
        op[j] = 0.0f;
      }
      for (int64_t start = dataInd; dataInd < start + lengths[rangeIndex];
           ++dataInd) {
        const int64_t idx = indices[dataInd];
        float wgt = 1.f;
        if (weight) {
          wgt = weight[dataInd];
        }
        __m256 vwgt = _mm256_set1_ps(wgt);
        const float* ip = &input[idx * block_size];
        const int64_t next_T0 = (dataInd < index_size - prefdist_T0)
            ? (dataInd + prefdist_T0)
            : dataInd;
        const int64_t idx_pref_T0 = indices[next_T0];
        assert(
            idx >= 0 && idx_pref_T0 >= 0 && idx < data_size &&
            idx_pref_T0 < data_size);
        const float* ip_next_T0 = &input[idx_pref_T0 * block_size];
        j = 0;
        for (; j + 8 <= block_size; j += 8) {
          _mm256_storeu_ps(
              &op[j],
              _mm256_fmadd_ps(
                  vwgt, _mm256_loadu_ps(&ip[j]), _mm256_loadu_ps(&op[j])));
          _mm_prefetch((&ip_next_T0[j]), _MM_HINT_T0);
        }
        for (; j < block_size; j++) {
          op[j] += wgt * ip[j];
        }
      }
      if (normalize_by_lengths && lengths[rangeIndex]) {
        float len_inv = 1.0f / lengths[rangeIndex];
        __m256 vlen_inv = _mm256_set1_ps(len_inv);
        j = 0;
        for (; j + 8 <= block_size; j += 8) {
          _mm256_storeu_ps(
              &op[j], _mm256_mul_ps(_mm256_loadu_ps(&op[j]), vlen_inv));
        }
        for (; j < block_size; j++) {
          op[j] = len_inv * op[j];
        }
      }
    }
  }
#else
  assert(0);
#endif
}

void embed_forward(const int64_t* input,
		const int* lengths,
		float* output,
		const float* embed,
		int block_size,
		int output_size,
		int index_size,
		int data_size)
{
  EmbeddingLookup_int64_t_float_float__avx2_fma(
      block_size,
      output_size,
      index_size,
      data_size,
      embed,
      input,
      lengths,
      nullptr,
      false,
      output
      );
}

void embed_backward_generic(const int64_t* input,
                            const int* lengths,
                            const float* output,
                            float* embed,
                            int block_size,
                            int output_size,
                            int index_size,
                            int data_size)
{
  //FIXME: Not functionaly correct.
  for (int i=0; i<output_size * block_size; i++)
  {
    int idx = i / block_size;
    int off = i % block_size;
    int64_t wordIdx = input[idx];
    // FIXME: Need to be atomic depending on the strategy
    embed[wordIdx * block_size + off] +=  output[i];;
  }
}

void embed_backward(const int64_t* input,
		                const int* lengths,
                    const float* output,
                    float* embed,
                    int block_size,
                    int output_size,
                    int index_size,
                    int data_size)
{
  embed_backward_generic(input, lengths, output, embed, block_size, output_size, index_size, data_size);
}


void Embedding::forward_task_cpu(const Task *task,
                                 const std::vector<PhysicalRegion>& regions,
                                 Context ctx, Runtime* runtime)
{
  assert(regions.size() == 3);
  assert(task->regions.size() == 3);
  //const Embedding* embed = (Embedding*) task->args;
  const AccessorRO<int64_t, 2> acc_input(regions[0], FID_DATA);
  const AccessorWO<float, 2> acc_output(regions[1], FID_DATA);
  const AccessorRO<float, 2> acc_weight(regions[2], FID_DATA);
  Rect<2> rect_input = runtime->get_index_space_domain(
      ctx, task->regions[0].region.get_index_space());
  Rect<2> rect_output = runtime->get_index_space_domain(
      ctx, task->regions[1].region.get_index_space());
  Rect<2> rect_weight = runtime->get_index_space_domain(
      ctx, task->regions[2].region.get_index_space());
  coord_t batch_size = rect_input.hi[1] - rect_input.lo[1] + 1;
  // Input and output have same batch size
  assert(batch_size == rect_output.hi[1] - rect_output.lo[1] + 1);
  coord_t out_dim = rect_output.hi[0] - rect_output.lo[0] + 1;
  // Weight and output have same out dim
  assert(out_dim == rect_weight.hi[1] - rect_weight.lo[1] + 1);
  //const int64_t* input = acc_input.ptr(rect_input);
  //float* output = acc_output.ptr(rect_output);
  //const float* weight = acc_weight.ptr(rect_weight);
  int block_size = out_dim;
  int output_size = batch_size;
  int data_size = 1000000; //FIXME
  // For now we are assuming the length is always 1
  int index_size = rect_input.hi[1] - rect_input.lo[1] + 1;
  coord_t in_dim = rect_input.hi[0] - rect_input.lo[0] + 1;
  assert(in_dim == 1);
  std::vector<int> lengths(output_size, 1);
  embed_forward(
      acc_input.ptr(rect_input), lengths.data(), acc_output.ptr(rect_output),
      acc_weight.ptr(rect_weight),
      block_size, output_size, index_size, data_size
  );
}

void Embedding::backward_task_cpu(const Task *task,
                                  const std::vector<PhysicalRegion>& regions,
                                  Context ctx, Runtime* runtime)
{
  assert(regions.size() == 3);
  assert(task->regions.size() == 3);
  //const Embedding* embed = (Embedding*) task->args;
  const AccessorRO<int64_t, 2> acc_input(regions[0], FID_DATA);
  const AccessorRO<float, 2> acc_output(regions[1], FID_DATA);
  const AccessorRW<float, 2> acc_weight(regions[2], FID_DATA);
  Rect<2> rect_input = runtime->get_index_space_domain(
      ctx, task->regions[0].region.get_index_space());
  Rect<2> rect_output = runtime->get_index_space_domain(
      ctx, task->regions[1].region.get_index_space());
  Rect<2> rect_weight = runtime->get_index_space_domain(
      ctx, task->regions[2].region.get_index_space());
  coord_t batch_size = rect_input.hi[1] - rect_input.lo[1] + 1;
  // Input and output have same batch size
  assert(batch_size == rect_output.hi[1] - rect_output.lo[1] + 1);
  //coord_t in_dim = rect_input.hi[0] - rect_input.lo[0] + 1;
  coord_t out_dim = rect_output.hi[0] - rect_output.lo[0] + 1;
  // Weight and output have same out dim
  assert(out_dim == rect_weight.hi[1] - rect_weight.lo[1] + 1);
  //const int64_t* input = acc_input.ptr(rect_input);
  //const float* output = acc_output.ptr(rect_output);
  //float* weight = acc_weight.ptr(rect_weight);
  int block_size = out_dim;
  int output_size = batch_size;
  int index_size = rect_input.hi[1] - rect_input.lo[0] + 1;
  int data_size = 1000000; //FIXME
  std::vector<int> lengths(output_size, 1);
  embed_backward(
      acc_input.ptr(rect_input), lengths.data(), acc_output.ptr(rect_output),
      acc_weight.ptr(rect_weight),
      block_size, output_size, index_size, data_size
  );
}<|MERGE_RESOLUTION|>--- conflicted
+++ resolved
@@ -13,18 +13,9 @@
  * limitations under the License.
  */
 
-<<<<<<< HEAD
 #include "ops/embedding.h"
 
 using namespace Legion;
-=======
-#include "model.h"
-#include <assert.h>
-#include <iostream>
-#ifdef FF_USE_AVX2
-#include <immintrin.h>
-#endif
->>>>>>> a87ad5fa
 
 void EmbeddingLookup_int64_t_float_float__avx2_fma(
     const int block_size,
