--- conflicted
+++ resolved
@@ -378,23 +378,7 @@
   // embedding size: eg. 4096
   int length = input_domain.hi()[0] - input_domain.lo()[0] + 1;
   // total token nums
-<<<<<<< HEAD
-  // size_t tokens_per_request = in1_domain.hi()[1] - in1_domain.lo()[1] + 1;
-  // size_t batch_size = in1_domain.get_volume() / length;
   size_t batch_size = bc.num_active_infr_tokens();
-  // std::vector<int> beam_width;
-  // std::unordered_map<size_t, int> sub_requests = bc->sub_requests;
-  // for (int i = 0; i < bc->MAX_NUM_REQUESTS; i++) {
-  //   if (bc->request_completed[i]) {
-  //     continue;
-  //   }
-  //   // add beam width for each main request
-  //   beam_width.push_back(sub_requests[i]);
-  //   std::cout << "sub req num: " <<sub_requests[i] << "\n";
-  // }
-=======
-  size_t batch_size = bc.num_active_tokens();
->>>>>>> 5e34846c
 
   // need meta for: how many sub requests in a main request
   BeamTopK::forward_kernel_wrapper(m,
