--- conflicted
+++ resolved
@@ -47,14 +47,8 @@
   outputs[0].adim[1] = batch_size;
 }
 
-<<<<<<< HEAD
 Flat::Flat(FFModel& model)
-: Op(model, "Flat")
-=======
-Flat::Flat(FFModel& model,
-           const std::string& pcname)
-: Op(pcname, 1)
->>>>>>> 65c475a4
+: Op(model, "Flat", 1)
 {
 }
 
