/* Copyright 2023 CMU, Facebook, LANL, MIT, NVIDIA, and Stanford (alphabetical)
 *
 * Licensed under the Apache License, Version 2.0 (the "License");
 * you may not use this file except in compliance with the License.
 * You may obtain a copy of the License at
 *
 *     http://www.apache.org/licenses/LICENSE-2.0
 *
 * Unless required by applicable law or agreed to in writing, software
 * distributed under the License is distributed on an "AS IS" BASIS,
 * WITHOUT WARRANTIES OR CONDITIONS OF ANY KIND, either express or implied.
 * See the License for the specific language governing permissions and
 * limitations under the License.
 */

#include "flexflow/ffconst_utils.h"
#include "flexflow/ops/add_bias_residual_layer_norm.h"
#include "flexflow/utils/cuda_helper.h"

namespace FlexFlow {

#define C10_WARP_SIZE 32
constexpr int kCUDABlockReduceNumThreads = 512;
constexpr int kCUDANumThreads = 256;
constexpr int kColwiseReduceTileSize = 32;

AddBiasResidualLayerNormMeta::AddBiasResidualLayerNormMeta(
    FFHandler handle,
    AddBiasResidualLayerNorm const *ln,
    MemoryAllocator &gpu_mem_allocator)
    : OpMeta(handle, ln) {
  elementwise_affine = ln->elementwise_affine;
  use_bias = ln->use_bias;
  effective_batch_size = ln->effective_batch_size;
  effective_num_elements = ln->effective_num_elements;
  profiling = ln->profiling;
  inference_debugging = ln->inference_debugging;
  eps = ln->eps;
  DataType data_type = ln->data_type;
  size_t totalSize = effective_batch_size * data_type_size(data_type) * 3;
  gpu_mem_allocator.create_legion_instance(reserveInst, totalSize);
  mean_ptr = gpu_mem_allocator.allocate_instance_untyped(
      data_type_size(data_type) * effective_batch_size);
  rstd_ptr = gpu_mem_allocator.allocate_instance_untyped(
      data_type_size(data_type) * effective_batch_size);
  bias_ptr = gpu_mem_allocator.allocate_instance_untyped(
      data_type_size(data_type) * effective_batch_size);
}

AddBiasResidualLayerNormMeta::~AddBiasResidualLayerNormMeta(void) {
  if (reserveInst != Realm::RegionInstance::NO_INST) {
    reserveInst.destroy();
  }
}

template <typename T>
__device__ __forceinline__ T WARP_SHFL_DOWN(T value,
                                            unsigned int delta,
                                            int width = warpSize,
                                            unsigned int mask = 0xffffffff) {
#ifndef __HIP_PLATFORM_HCC__
  return __shfl_down_sync(mask, value, delta, width);
#else
  return __shfl_down(value, delta, width);
#endif
}

template <typename T>
__inline__ __device__ T WarpReduceSum(T val) {
#pragma unroll
  for (int offset = (C10_WARP_SIZE >> 1); offset > 0; offset >>= 1) {
    val += WARP_SHFL_DOWN(val, offset);
  }
  return val;
}

template <typename T>
__inline__ __device__ T BlockReduceSum(T val, T *shared) {
  int const lid = threadIdx.x % C10_WARP_SIZE;
  int const wid = threadIdx.x / C10_WARP_SIZE;
  val = WarpReduceSum(val);
  __syncthreads();
  if (lid == 0) {
    shared[wid] = val;
  }
  __syncthreads();
  val = (threadIdx.x < (blockDim.x / C10_WARP_SIZE)) ? shared[lid] : T(0);
  if (wid == 0) {
    val = WarpReduceSum(val);
  }
  return val;
}

template <typename T>
__inline__ __device__ T BlockReduceSum(T val, T *shared, int max_num_threads) {
  int const lid = threadIdx.x % C10_WARP_SIZE;
  int const wid = threadIdx.x / C10_WARP_SIZE;
  val = WarpReduceSum(val);
  __syncthreads();
  if (lid == 0) {
    shared[wid] = val;
  }
  __syncthreads();
  val = (threadIdx.x < (min(blockDim.x, max_num_threads) / C10_WARP_SIZE))
            ? shared[lid]
            : T(0);
  if (wid == 0) {
    val = WarpReduceSum(val);
  }
  return val;
}

template <typename T>
__global__ void LayerNormFusedForwardKernel(int64_t N,
                                            int64_t attn_bias_dim,
                                            float eps,
                                            T const *input_ptr,
                                            T const *attn_bias_ptr,
                                            T const *residual_ptr,
                                            T *X,
                                            T *mean,
                                            T *rstd,
                                            T const *gamma,
                                            T const *beta,
                                            T *Y) {
  __shared__ float m_shared[C10_WARP_SIZE];
  __shared__ float v_shared[C10_WARP_SIZE];
  const int64_t i = blockIdx.x;
  float sum1 = 0.0f;
  float sum2 = 0.0f;
  for (int64_t j = threadIdx.x; j < N;
       j += min(blockDim.x, kCUDABlockReduceNumThreads)) {
    const int64_t index = i * N + j;
    const int64_t bias_idx = index % attn_bias_dim;
    X[index] = input_ptr[index] + attn_bias_ptr[bias_idx] + residual_ptr[index];
    sum1 += static_cast<float>(X[index]);
    sum2 += static_cast<float>(X[index]) * static_cast<float>(X[index]);
  }
  if (threadIdx.x < kCUDABlockReduceNumThreads) {
    sum1 = BlockReduceSum<float>(
        sum1, m_shared, min(blockDim.x, kCUDABlockReduceNumThreads));
    sum2 = BlockReduceSum<float>(
        sum2, v_shared, min(blockDim.x, kCUDABlockReduceNumThreads));
  }
  if (threadIdx.x == 0) {
    float const scale = float(1) / static_cast<float>(N);
    sum1 *= scale;
    sum2 = max(sum2 * scale - sum1 * sum1, float(0));
    mean[i] = static_cast<T>(sum1);
    rstd[i] = static_cast<T>(rsqrt(sum2 + eps));
  }

  __syncthreads();

  using T_ACC = T;
  for (int64_t j = threadIdx.x; j < N; j += min(blockDim.x, kCUDANumThreads)) {
    const int64_t index = i * N + j;
    const T_ACC gamma_v =
        gamma == nullptr ? T_ACC(1) : static_cast<T_ACC>(gamma[j]);
    const T_ACC beta_v =
        beta == nullptr ? T_ACC(0) : static_cast<T_ACC>(beta[j]);
    Y[index] = (static_cast<T_ACC>(X[index]) - static_cast<T_ACC>(mean[i])) *
                   static_cast<T_ACC>(rstd[i]) * gamma_v +
               beta_v;
  }
}

/*static*/
template <typename T>
void AddBiasResidualLayerNorm::inference_kernel(
    AddBiasResidualLayerNormMeta const *m,
    int attn_bias_dim,
    int residual_volume,
    T const *input_ptr,
    T const *attn_bias_ptr,
    T const *residual_ptr,
    T *added_output_ptr,
    T *output_ptr,
    T const *gamma_ptr,
    T const *beta_ptr,
    cudaStream_t stream) {

  std::pair<int, int> kernel1_parallelism =
      std::make_pair(m->effective_batch_size, kCUDABlockReduceNumThreads);
  std::pair<int, int> kernel2_parallelism =
      std::make_pair(m->effective_batch_size, kCUDANumThreads);

  int num_blocks =
      std::max(kernel1_parallelism.first, kernel2_parallelism.first);
  int num_threads =
      std::max(kernel1_parallelism.second, kernel2_parallelism.second);

  LayerNormFusedForwardKernel<T>
      <<<num_blocks, num_threads, 0, stream>>>(m->effective_num_elements,
                                               attn_bias_dim,
                                               m->eps,
                                               input_ptr,
                                               attn_bias_ptr,
                                               residual_ptr,
                                               added_output_ptr,
                                               static_cast<T *>(m->mean_ptr),
                                               static_cast<T *>(m->rstd_ptr),
                                               gamma_ptr,
                                               beta_ptr,
                                               output_ptr);
}

/*static*/
void AddBiasResidualLayerNorm::inference_kernel_wrapper(
    AddBiasResidualLayerNormMeta *m,
    BatchConfig const *bc,
    GenericTensorAccessorR const &input,
    GenericTensorAccessorR const &attn_bias,
    GenericTensorAccessorR const &residual,
    GenericTensorAccessorW &added_output,
    GenericTensorAccessorW &output,
    GenericTensorAccessorR const &gamma,
    GenericTensorAccessorR const &beta) {
  cudaStream_t stream;
  checkCUDA(get_legion_stream(&stream));

  cudaEvent_t t_start, t_end;
  if (m->profiling) {
    cudaEventCreate(&t_start);
    cudaEventCreate(&t_end);
    cudaEventRecord(t_start, stream);
  }
  // save input activation if needed for PEFT
  if (bc->num_active_peft_tokens() > 0) {
    // Check that we have at most one request that requires peft_bwd
    int num_peft_requests = 0;
    for (int i = 0; i < bc->max_requests_per_batch(); i++) {
      if (bc->request_completed[i]) {
        continue;
      }
      if (bc->requestsInfo[i].peft_model_id == PEFTModelID::NO_ID) {
        continue;
      }
      if (bc->requestsInfo[i].peft_bwd) {
        num_peft_requests++;
      }
    }
    assert(num_peft_requests <= 1);

    int tokens_previous_requests = 0;
    for (int i = 0; i < bc->max_requests_per_batch(); i++) {
      if (bc->request_completed[i]) {
        continue;
      }
      // Skip non-PEFT requests
      if (bc->requestsInfo[i].peft_model_id == PEFTModelID::NO_ID) {
        // FIXME: use the new approach to computing token offset
        tokens_previous_requests += bc->requestsInfo[i].num_tokens_in_batch;
        continue;
      }
      int num_peft_tokens = bc->requestsInfo[i].num_tokens_in_batch;
      int in_dim =
          added_output.domain.hi()[0] - added_output.domain.lo()[0] + 1;
      if (bc->requestsInfo[i].peft_bwd) {
        MemoryAllocator *allocator = m->handle.peft_activation_allocator;
        m->input_activation = allocator->allocate_instance_untyped(
            data_type_size(m->input_type[0]) * num_peft_tokens * in_dim);
        // copy input activation
        if (m->input_type[0] == DT_FLOAT) {
          checkCUDA(cudaMemcpyAsync(
              m->input_activation,
              added_output.get_float_ptr() + tokens_previous_requests * in_dim,
              data_type_size(m->input_type[0]) * num_peft_tokens * in_dim,
              cudaMemcpyDeviceToDevice,
              stream));
        } else if (m->input_type[0] == DT_HALF) {
          checkCUDA(cudaMemcpyAsync(
              m->input_activation,
              added_output.get_half_ptr() + tokens_previous_requests * in_dim,
              data_type_size(m->input_type[0]) * num_peft_tokens * in_dim,
              cudaMemcpyDeviceToDevice,
              stream));
        } else {
          assert(false && "unsupport datatype in layernorm");
        }
      }
    }
  }
  // inference kernel
  int attn_bias_dim = attn_bias.domain.hi()[0] - attn_bias.domain.lo()[0] + 1;
  int residual_volume = residual.domain.get_volume();
  if (m->input_type[0] == DT_FLOAT) {
    AddBiasResidualLayerNorm::inference_kernel<float>(
        m,
        attn_bias_dim,
        residual_volume,
        input.get_float_ptr(),
        attn_bias.get_float_ptr(),
        residual.get_float_ptr(),
        added_output.get_float_ptr(),
        output.get_float_ptr(),
        m->elementwise_affine ? gamma.get_float_ptr() : nullptr,
        (m->elementwise_affine && m->use_bias) ? beta.get_float_ptr() : nullptr,
        stream);
  } else if (m->input_type[0] == DT_HALF) {
    AddBiasResidualLayerNorm::inference_kernel<half>(
        m,
        attn_bias_dim,
        residual_volume,
        input.get_half_ptr(),
        attn_bias.get_half_ptr(),
        residual.get_half_ptr(),
        added_output.get_half_ptr(),
        output.get_half_ptr(),
        m->elementwise_affine ? gamma.get_half_ptr() : nullptr,
        (m->elementwise_affine && m->use_bias) ? beta.get_half_ptr() : nullptr,
        stream);
  } else {
    assert(false && "unsupport datatype in layernorm");
  }

  if (m->profiling) {
    cudaEventRecord(t_end, stream);
    checkCUDA(cudaEventSynchronize(t_end));
    float elapsed = 0;
    checkCUDA(cudaEventElapsedTime(&elapsed, t_start, t_end));
    cudaEventDestroy(t_start);
    cudaEventDestroy(t_end);
    printf("[AddBiasResidualLayerNorm] forward time (CF) = %.9fms\n", elapsed);
    // if (m->input_type[0] == DT_FLOAT) {
    //   print_tensor<float>(input.get_float_ptr(),
    //                       32,
    //                       "[AddBiasResidualLayerNorm:forward:input]");
    //   print_tensor<float>(attn_bias.get_float_ptr(),
    //                       32,
    //                       "[AddBiasResidualLayerNorm:forward:attn_bias]");
    //   print_tensor<float>(residual.get_float_ptr(),
    //                       32,
    //                       "[AddBiasResidualLayerNorm:forward:residual]");
    //   print_tensor<float>(added_output.get_float_ptr(),
    //                       32,
    //                       "[AddBiasResidualLayerNorm:forward:added_output]");
    //   print_tensor<float>(output.get_float_ptr(),
    //                       32,
    //                       "[AddBiasResidualLayerNorm:forward:output]");
    //   print_tensor<float>(gamma.get_float_ptr(),
    //                       32,
    //                       "[AddBiasResidualLayerNorm:forward:gamma]");
    //   print_tensor<float>(
    //       beta.get_float_ptr(), 32,
    //       "[AddBiasResidualLayerNorm:forward:beta]");
    // } else {
    //   print_tensor<half>(
    //       input.get_half_ptr(), 32,
    //       "[AddBiasResidualLayerNorm:forward:input]");
    //   print_tensor<half>(attn_bias.get_half_ptr(),
    //                      32,
    //                      "[AddBiasResidualLayerNorm:forward:attn_bias]");
    //   print_tensor<half>(residual.get_half_ptr(),
    //                      32,
    //                      "[AddBiasResidualLayerNorm:forward:residual]");
    //   print_tensor<half>(added_output.get_half_ptr(),
    //                      32,
    //                      "[AddBiasResidualLayerNorm:forward:added_output]");
    //   print_tensor<half>(output.get_half_ptr(),
    //                      32,
    //                      "[AddBiasResidualLayerNorm:forward:output]");
    //   print_tensor<half>(
    //       gamma.get_half_ptr(), 32,
    //       "[AddBiasResidualLayerNorm:forward:gamma]");
    //   print_tensor<half>(
    //       beta.get_half_ptr(), 32,
    //       "[AddBiasResidualLayerNorm:forward:beta]");
    // }
    // print_tensor<T>(in_ptr, 32, "[AddBiasResidualLayerNorm:forward:input]");
    // print_tensor<T>(out_ptr, 32,
    // "[AddBiasResidualLayerNorm:forward:output]");
  }
}

template <typename T>
__global__ void ComputeInternalGradientsCUDAKernel(
    int64_t N, T const *dY, T const *X, T const *gamma, T *ds, T *db) {
  using T_ACC = T;
  __shared__ T_ACC ds_shared[C10_WARP_SIZE];
  __shared__ T_ACC db_shared[C10_WARP_SIZE];
  const int64_t i = blockIdx.x;
  T_ACC sum1 = 0;
  T_ACC sum2 = 0;
  for (int64_t j = threadIdx.x; j < N; j += blockDim.x) {
    const int64_t index = i * N + j;
    const T_ACC gamma_v =
        gamma == nullptr ? T_ACC(1) : static_cast<T_ACC>(gamma[j]);
    sum1 +=
        static_cast<T_ACC>(dY[index]) * static_cast<T_ACC>(X[index]) * gamma_v;
    sum2 += static_cast<T_ACC>(dY[index]) * gamma_v;
  }
  sum1 = BlockReduceSum<T_ACC>(sum1, ds_shared);
  sum2 = BlockReduceSum<T_ACC>(sum2, db_shared);
  if (threadIdx.x == 0) {
    ds[i] = sum1;
    db[i] = sum2;
  }
}

template <typename T>
__global__ void ComputeGradientFusedParamsCUDAKernel(int64_t M,
                                                     int64_t N,
                                                     T const *mean,
                                                     T const *rstd,
                                                     T const *ds,
                                                     T const *db,
                                                     T *c1,
                                                     T *c2) {
  using T_ACC = T;
  const int64_t index = blockIdx.x * blockDim.x + threadIdx.x;
  if (index < M) {
    const T_ACC s = T_ACC(1) / static_cast<T_ACC>((int)N);
    const T_ACC a = (db[index] * static_cast<T_ACC>(mean[index]) - ds[index]) *
                    static_cast<T_ACC>(rstd[index]) *
                    static_cast<T_ACC>(rstd[index]) *
                    static_cast<T_ACC>(rstd[index]) * s;
    c1[index] = a;
    c2[index] = -(a * static_cast<T_ACC>(mean[index]) +
                  db[index] * static_cast<T_ACC>(rstd[index]) * s);
  }
}

template <typename T>
__global__ void GammaBetaBackwardSimpleCUDAKernel(int64_t M,
                                                  int64_t N,
                                                  T const *dY,
                                                  T const *X,
                                                  T const *mean,
                                                  T const *rstd,
                                                  T *dg,
                                                  T *db) {
  using T_ACC = T;
  const int64_t j = blockIdx.x * blockDim.x + threadIdx.x;
  if (j < N) {
    T_ACC sum1 = 0;
    T_ACC sum2 = 0;
    for (int64_t i = 0; i < M; ++i) {
      const int64_t index = i * N + j;
      sum1 += dg == nullptr ? T_ACC(0)
                            : static_cast<T_ACC>(dY[index]) *
                                  (static_cast<T_ACC>(X[index]) -
                                   static_cast<T_ACC>(mean[i])) *
                                  static_cast<T_ACC>(rstd[i]);
      sum2 += db == nullptr ? T_ACC(0) : static_cast<T_ACC>(dY[index]);
    }
    if (dg != nullptr) {
      dg[j] = sum1;
    }
    if (db != nullptr) {
      db[j] = sum2;
    }
  }
}

template <typename T>
__global__ void GammaBetaBackwardCUDAKernel(int64_t M,
                                            int64_t N,
                                            T const *dY,
                                            T const *X,
                                            T const *mean,
                                            T const *rstd,
                                            T *dg,
                                            T *db) {
  using T_ACC = T;
  __shared__ T_ACC g_shared[kColwiseReduceTileSize][kColwiseReduceTileSize + 1];
  __shared__ T_ACC b_shared[kColwiseReduceTileSize][kColwiseReduceTileSize + 1];
  const int64_t j = blockIdx.x * blockDim.x + threadIdx.x;
  T_ACC dg_sum1 = 0;
  T_ACC dg_sum2 = 0;
  T_ACC db_sum1 = 0;
  T_ACC db_sum2 = 0;
  if (j < N) {
    for (int64_t i = threadIdx.y; i < M; i += blockDim.y * 2) {
      const int64_t i1 = i;
      const int64_t i2 = i + blockDim.y;
      const int64_t index1 = i1 * N + j;
      const int64_t index2 = i2 * N + j;
      dg_sum1 += dg == nullptr ? T_ACC(0)
                               : static_cast<T_ACC>(dY[index1]) *
                                     (static_cast<T_ACC>(X[index1]) -
                                      static_cast<T_ACC>(mean[i1])) *
                                     static_cast<T_ACC>(rstd[i1]);
      db_sum1 += db == nullptr ? T_ACC(0) : static_cast<T_ACC>(dY[index1]);
      if (i2 < M) {
        dg_sum2 += dg == nullptr ? T_ACC(0)
                                 : static_cast<T_ACC>(dY[index2]) *
                                       (static_cast<T_ACC>(X[index2]) -
                                        static_cast<T_ACC>(mean[i2])) *
                                       static_cast<T_ACC>(rstd[i2]);
        db_sum2 += db == nullptr ? T_ACC(0) : static_cast<T_ACC>(dY[index2]);
      }
    }
  }
  g_shared[threadIdx.y][threadIdx.x] = dg_sum1;
  g_shared[threadIdx.y + blockDim.y][threadIdx.x] = dg_sum2;
  b_shared[threadIdx.y][threadIdx.x] = db_sum1;
  b_shared[threadIdx.y + blockDim.y][threadIdx.x] = db_sum2;
  __syncthreads();
  T_ACC sum1 = g_shared[threadIdx.x][threadIdx.y];
  T_ACC sum2 = b_shared[threadIdx.x][threadIdx.y];
  sum1 = WarpReduceSum(sum1);
  sum2 = WarpReduceSum(sum2);
  if (threadIdx.x == 0) {
    const int64_t j = blockIdx.x * blockDim.x + threadIdx.y;
    if (j < N) {
      if (dg != nullptr) {
        dg[j] = sum1;
      }
      if (db != nullptr) {
        db[j] = sum2;
      }
    }
  }
  sum1 = g_shared[threadIdx.x][threadIdx.y + blockDim.y];
  sum2 = b_shared[threadIdx.x][threadIdx.y + blockDim.y];
  sum1 = WarpReduceSum(sum1);
  sum2 = WarpReduceSum(sum2);
  if (threadIdx.x == 0) {
    const int64_t j = blockIdx.x * blockDim.x + threadIdx.y + blockDim.y;
    if (j < N) {
      if (dg != nullptr) {
        dg[j] = sum1;
      }
      if (db != nullptr) {
        db[j] = sum2;
      }
    }
  }
}

template <typename T>
__device__ __inline__ void compute_gI(T const *__restrict__ dY,
                                      T const *__restrict__ X,
                                      T const *__restrict__ mean,
                                      T const *__restrict__ rstd,
                                      T const *__restrict__ gamma,
                                      T *dX,
                                      T *dX_residual,
                                      bool reset_input_grad,
                                      bool reset_residual_grad,
                                      int const N,
                                      T *buf) {
  auto const i1 = blockIdx.x;
  const T mean_val = mean[i1];
  const T rstd_val = rstd[i1];
  T stats_x1{0}, stats_x2{0};
  constexpr int unroll = 4;
  auto l = unroll * threadIdx.x;
  T const *X_i = X + i1 * N;
  T const *dY_i = dY + i1 * N;
  T *dX_i = dX + i1 * N;
  T *dX_residual_i = dX_residual + i1 * N;
  // vectorized reads don't improve perf, so use regular unrolling

  for (; l + unroll - 1 < N; l += blockDim.x * unroll) {
#pragma unroll
    for (int k = 0; k < unroll; k++) {
      T gamma_val = (gamma != nullptr) ? static_cast<T>(gamma[l + k]) : T(1);
      const T c_h = static_cast<T>(X_i[l + k]);
      const T c_loss = static_cast<T>(dY_i[l + k]);
      stats_x1 += c_loss * gamma_val;
      stats_x2 += c_loss * gamma_val * (c_h - mean_val) * rstd_val;
    }
  }
  for (; l < N; l++) {
    T gamma_val = (gamma != nullptr) ? static_cast<T>(gamma[l]) : T(1);
    const T c_h = static_cast<T>(X_i[l]);
    const T c_loss = static_cast<T>(dY_i[l]);
    stats_x1 += c_loss * gamma_val;
    stats_x2 += c_loss * gamma_val * (c_h - mean_val) * rstd_val;
  }

  stats_x1 = BlockReduceSum(stats_x1, buf);
  stats_x2 = BlockReduceSum(stats_x2, buf);
  if (threadIdx.x == 0) {
    buf[0] = stats_x1;
    buf[1] = stats_x2;
  }
  __syncthreads();
  stats_x1 = buf[0];
  stats_x2 = buf[1];
  T fH = N;
  T term1 = (T(1) / fH) * rstd_val;

  for (int l = threadIdx.x; l < N; l += blockDim.x) {
    const T x = X_i[l];
    const T dy = dY_i[l];
    T gamma_val = (gamma != nullptr) ? static_cast<T>(gamma[l]) : T(1);
    T f_grad_input = fH * gamma_val * dy;
    f_grad_input -= (x - mean_val) * rstd_val * stats_x2;
    f_grad_input -= stats_x1;
    f_grad_input *= term1;
    if (reset_input_grad) {
      dX_i[l] = f_grad_input;
    } else {
      dX_i[l] += f_grad_input;
    }
    if (reset_residual_grad) {
      dX_residual_i[l] = f_grad_input;
    } else {
      dX_residual_i[l] += f_grad_input;
    }
  }
}

template <typename T>
__global__ void layer_norm_grad_input_kernel(T const *__restrict__ dY,
                                             T const *__restrict__ X,
                                             T const *__restrict__ mean,
                                             T const *__restrict__ rstd,
                                             T const *__restrict__ gamma,
                                             T *dX,
                                             T *dX_residual,
                                             bool reset_input_grad,
                                             bool reset_residual_grad,
                                             int const N) {
  alignas(sizeof(double)) extern __shared__ char s_data1[];
  T *buf = reinterpret_cast<T *>(&s_data1);

<<<<<<< HEAD
  compute_gI(dY, X, mean, rstd, gamma, dX, dX_residual, reset_input_grad, reset_residual_grad, N, buf);
=======
  compute_gI(dY,
             X,
             mean,
             rstd,
             gamma,
             dX,
             dX_residual,
             reset_input_grad,
             reset_residual_grad,
             N,
             buf);
>>>>>>> 20289009
}

/*static*/
template <typename T>
void AddBiasResidualLayerNorm::backward_kernel(
    AddBiasResidualLayerNormMeta const *m,
    T const *output_grad_ptr,
    T const *added_output_ptr,
    T *input_grad_ptr,
    T *residual_grad_ptr,
    T *attn_bias_grad_ptr,
    T const *gamma_ptr,
    T *gamma_grad_ptr,
    T *beta_grad_ptr,
    cudaStream_t stream) {
  const int64_t M = m->effective_batch_size;
  const int64_t N = m->effective_num_elements;
  ComputeInternalGradientsCUDAKernel<T>
      <<<M, kCUDABlockReduceNumThreads, 0, stream>>>(
          N,
          output_grad_ptr,
          added_output_ptr,
          gamma_ptr,
          static_cast<T *>(m->ds_ptr),
          static_cast<T *>(m->db_ptr));
  const int64_t B = (M + kCUDANumThreads - 1) / kCUDANumThreads;
  ComputeGradientFusedParamsCUDAKernel<T>
      <<<B, kCUDANumThreads, 0, stream>>>(M,
                                          N,
                                          static_cast<T *>(m->mean_ptr),
                                          static_cast<T *>(m->rstd_ptr),
                                          static_cast<T *>(m->ds_ptr),
                                          static_cast<T *>(m->db_ptr),
                                          static_cast<T *>(m->scale_ptr),
                                          static_cast<T *>(m->bias_ptr));
  int const warp_size = C10_WARP_SIZE;
  int const num_threads = 128;
  const dim3 blocks(M);
  int nshared = (num_threads / warp_size) * sizeof(T);
  layer_norm_grad_input_kernel<<<blocks, num_threads, nshared, stream>>>(
      output_grad_ptr,
      added_output_ptr,
      static_cast<T *>(m->mean_ptr),
      static_cast<T *>(m->rstd_ptr),
      gamma_ptr,
      input_grad_ptr,
      residual_grad_ptr,
      m->reset_input_grads[0],
      m->reset_input_grads[1],
      N);

  if (gamma_grad_ptr != NULL || beta_grad_ptr != NULL) {
    if (M < 512) {
      // For small batch size, do colwise reduce directly
      const int64_t B = (N + kCUDANumThreads - 1) / kCUDANumThreads;
      GammaBetaBackwardSimpleCUDAKernel<T>
          <<<B, kCUDANumThreads, 0, stream>>>(M,
                                              N,
                                              output_grad_ptr,
                                              added_output_ptr,
                                              static_cast<T *>(m->mean_ptr),
                                              static_cast<T *>(m->rstd_ptr),
                                              gamma_grad_ptr,
                                              beta_grad_ptr);
    } else {
      const int64_t B =
          (N + kColwiseReduceTileSize - 1) / kColwiseReduceTileSize;
      constexpr int kThreadX = kColwiseReduceTileSize;
      constexpr int kThreadY = kColwiseReduceTileSize / 2;
      GammaBetaBackwardCUDAKernel<T>
          <<<B, dim3(kThreadX, kThreadY), 0, stream>>>(
              M,
              N,
              output_grad_ptr,
              added_output_ptr,
              static_cast<T *>(m->mean_ptr),
              static_cast<T *>(m->rstd_ptr),
              gamma_grad_ptr,
              beta_grad_ptr);
    }
  }
}

/*static*/
void AddBiasResidualLayerNorm::backward_kernel_wrapper(
    AddBiasResidualLayerNormMeta const *m,
    GenericTensorAccessorR const &output_grad,
    GenericTensorAccessorR &added_output,
    GenericTensorAccessorW &input_grad,
    GenericTensorAccessorW const &residual_grad,
    GenericTensorAccessorW const &attn_bias_grad,
    GenericTensorAccessorR const &gamma,
    GenericTensorAccessorW const &gamma_grad,
    GenericTensorAccessorW const &beta_grad) {
  cudaStream_t stream;
  checkCUDA(get_legion_stream(&stream));
  cudaEvent_t t_start, t_end;
  if (m->profiling) {
    cudaEventCreate(&t_start);
    cudaEventCreate(&t_end);
    cudaEventRecord(t_start, stream);
  }

  if (m->output_type[0] == DT_FLOAT) {
    AddBiasResidualLayerNorm::backward_kernel(
        m,
        output_grad.get_float_ptr(),
        added_output.get_float_ptr(),
        input_grad.get_float_ptr(),
        residual_grad.get_float_ptr(),
        attn_bias_grad.get_float_ptr(),
        m->elementwise_affine ? gamma.get_float_ptr() : nullptr,
        m->elementwise_affine ? gamma_grad.get_float_ptr() : nullptr,
        (m->elementwise_affine && m->use_bias) ? beta_grad.get_float_ptr()
                                               : nullptr,
        stream);
  } else if (m->output_type[0] == DT_HALF) {
    AddBiasResidualLayerNorm::backward_kernel(
        m,
        output_grad.get_half_ptr(),
        added_output.get_half_ptr(),
        input_grad.get_half_ptr(),
        residual_grad.get_half_ptr(),
        attn_bias_grad.get_half_ptr(),
        m->elementwise_affine ? gamma.get_half_ptr() : nullptr,
        m->elementwise_affine ? gamma_grad.get_half_ptr() : nullptr,
        (m->elementwise_affine && m->use_bias) ? beta_grad.get_half_ptr()
                                               : nullptr,
        stream);
  } else {
    assert(false && "Unsupported data type");
  }

  if (m->profiling) {
    cudaEventRecord(t_end, stream);
    checkCUDA(cudaEventSynchronize(t_end));
    float elapsed = 0;
    checkCUDA(cudaEventElapsedTime(&elapsed, t_start, t_end));
    cudaEventDestroy(t_start);
    cudaEventDestroy(t_end);
    printf("[AddBiasResidualLayerNorm] backward time (CF) = %.2fms\n", elapsed);
  }
}

/*static*/
template <typename T>
void AddBiasResidualLayerNorm::peft_bwd_kernel(
    AddBiasResidualLayerNormMeta const *m,
    T const *output_grad_ptr,
    T *input_grad_ptr,
    T *residual_grad_ptr,
    T const *gamma_ptr,
    cudaStream_t stream) {
  const int64_t M = m->effective_batch_size;
  const int64_t N = m->effective_num_elements;
<<<<<<< HEAD
  
=======

>>>>>>> 20289009
  int const warp_size = C10_WARP_SIZE;
  int const num_threads = 128;
  const dim3 blocks(M);
  int nshared = (num_threads / warp_size) * sizeof(T);
  layer_norm_grad_input_kernel<<<blocks, num_threads, nshared, stream>>>(
      output_grad_ptr,
      static_cast<T const *>(m->input_activation),
      static_cast<T *>(m->mean_ptr),
      static_cast<T *>(m->rstd_ptr),
      gamma_ptr,
      input_grad_ptr,
      residual_grad_ptr,
      m->reset_input_grads[0],
      m->reset_input_grads[1],
      N);
}

/*static*/
void AddBiasResidualLayerNorm::peft_bwd_kernel_wrapper(
    AddBiasResidualLayerNormMeta const *m,
    GenericTensorAccessorR const &output_grad,
    GenericTensorAccessorW &input_grad,
    GenericTensorAccessorW const &residual_grad,
    GenericTensorAccessorR const &gamma) {
  cudaStream_t stream;
  checkCUDA(get_legion_stream(&stream));
  cudaEvent_t t_start, t_end;
  if (m->profiling) {
    cudaEventCreate(&t_start);
    cudaEventCreate(&t_end);
    cudaEventRecord(t_start, stream);
  }

  if (m->output_type[0] == DT_FLOAT) {
    peft_bwd_kernel(m,
                    output_grad.get_float_ptr(),
                    input_grad.get_float_ptr(),
                    residual_grad.get_float_ptr(),
                    m->elementwise_affine ? gamma.get_float_ptr() : nullptr,
                    stream);
  } else if (m->output_type[0] == DT_HALF) {
    peft_bwd_kernel(m,
                    output_grad.get_half_ptr(),
                    input_grad.get_half_ptr(),
                    residual_grad.get_half_ptr(),
                    m->elementwise_affine ? gamma.get_half_ptr() : nullptr,
                    stream);
  } else {
    assert(false && "Unsupported data type");
  }

  if (m->profiling) {
    cudaEventRecord(t_end, stream);
    checkCUDA(cudaEventSynchronize(t_end));
    float elapsed = 0;
    checkCUDA(cudaEventElapsedTime(&elapsed, t_start, t_end));
    cudaEventDestroy(t_start);
    cudaEventDestroy(t_end);
    printf("[AddBiasResidualLayerNorm] peft_bwd time (CF) = %.2fms\n", elapsed);
  }
}

}; // namespace FlexFlow<|MERGE_RESOLUTION|>--- conflicted
+++ resolved
@@ -618,9 +618,6 @@
   alignas(sizeof(double)) extern __shared__ char s_data1[];
   T *buf = reinterpret_cast<T *>(&s_data1);
 
-<<<<<<< HEAD
-  compute_gI(dY, X, mean, rstd, gamma, dX, dX_residual, reset_input_grad, reset_residual_grad, N, buf);
-=======
   compute_gI(dY,
              X,
              mean,
@@ -632,7 +629,6 @@
              reset_residual_grad,
              N,
              buf);
->>>>>>> 20289009
 }
 
 /*static*/
@@ -788,11 +784,7 @@
     cudaStream_t stream) {
   const int64_t M = m->effective_batch_size;
   const int64_t N = m->effective_num_elements;
-<<<<<<< HEAD
-  
-=======
-
->>>>>>> 20289009
+
   int const warp_size = C10_WARP_SIZE;
   int const num_threads = 128;
   const dim3 blocks(M);
