/* Copyright 2023 CMU, Facebook, LANL, MIT, NVIDIA, and Stanford (alphabetical)
 *
 * Licensed under the Apache License, Version 2.0 (the "License");
 * you may not use this file except in compliance with the License.
 * You may obtain a copy of the License at
 *
 *     http://www.apache.org/licenses/LICENSE-2.0
 *
 * Unless required by applicable law or agreed to in writing, software
 * distributed under the License is distributed on an "AS IS" BASIS,
 * WITHOUT WARRANTIES OR CONDITIONS OF ANY KIND, either express or implied.
 * See the License for the specific language governing permissions and
 * limitations under the License.
 */
#if defined(FF_USE_CUDA) || defined(FF_USE_HIP_CUDA)
#include "cuComplex.h"
#endif
#include "flexflow/ffconst_utils.h"
#include "flexflow/ops/kernels/inc_multihead_self_attention_kernels.h"
#include "flexflow/ops/spec_inc_multihead_self_attention.h"
#include "flexflow/utils/cuda_helper.h"

namespace FlexFlow {

// declare Legion names
using Legion::coord_t;
using Legion::Memory;
using namespace Kernels::IncMultiHeadAttention;

namespace Kernels {
namespace SpecIncMultiHeadAttention {

template <typename DT>
__global__ void spec_store_kv_cache(
    DT const *devQKVProjArray,
    DT *kCache_ptr,
    DT *vCache_ptr,
    BatchConfig::PerTokenInfo *tokenInfos,
    BatchConfig::PerRequestInfo *requestInfo,
    BeamSearchBatchConfig::BeamSearchPerTokenInfo *beamTokenInfos,
    BeamSearchBatchConfig::BeamSearchPerRequestInfo *beamRequestInfos,
    int qProjSize,
    int kProjSize,
    int vProjSize,
    int num_tokens,
    int max_seq_len,
    int max_beam_width,
    bool is_root,
    int hidden_size) {
  CUDA_KERNEL_LOOP(i, num_tokens * hidden_size * 2) {
    int token_idx = i / (hidden_size * KV_WEIGHT_NUM);
    int offset = i % hidden_size;

    size_t val_idx =
        token_idx * QKV_WEIGHT_NUM * hidden_size + hidden_size + offset;

    DT kVal = devQKVProjArray[val_idx];
    DT vVal = devQKVProjArray[val_idx + hidden_size];

    // above no need to be changed
    // int const req_id = id_map[token_idx].request_index;
    // int const tok_id = id_map[token_idx].token_position;
    // int const sub_req_id = id_map[token_idx].sub_request_index;
    // int const parent_id = id_map[token_idx].parent_id;
    // int const beam_depth = id_map[token_idx].beam_depth;
    // int const beam_width = id_map[token_idx].beam_width;

    int const req_id = tokenInfos[token_idx].request_index;
    int const tok_id = tokenInfos[token_idx].abs_depth_in_request;
    int const sub_req_id = beamTokenInfos[token_idx].sub_request_index;
    int const parent_id = beamRequestInfos[req_id].parent_id[sub_req_id];
    int const beam_depth = beamRequestInfos[req_id].current_depth;
    int const beam_width = beamRequestInfos[req_id].beam_size;

    kCache_ptr[(req_id * max_beam_width + sub_req_id) *
                   (hidden_size * max_seq_len) +
               tok_id * hidden_size + offset] = kVal;
    vCache_ptr[(req_id * max_beam_width + sub_req_id) *
                   (hidden_size * max_seq_len) +
               tok_id * hidden_size + offset] = vVal;

    // replica in the root iteration
    if (beam_depth == 1) {
      for (int i = 1; i < beam_width; i++) {
        kCache_ptr[(req_id * max_beam_width + i) * (hidden_size * max_seq_len) +
                   tok_id * hidden_size + offset] = kVal;
        vCache_ptr[(req_id * max_beam_width + i) * (hidden_size * max_seq_len) +
                   tok_id * hidden_size + offset] = vVal;
      }
    }

    // if (head_idx == 0 && beam_depth == 0 && token_idx == 8 && k_cache) {
    //   // printf("token idx %d\n", token_idx);
    //   printf("data idx: %d, tok_id %d, new_token_cache_idx %d, parent_id %d,
    //   "
    //          "sub_req_id %d, num_tokens %d, kProjSize %d, num_kv_heads %d,
    //          val "
    //          "%f, beam_width %d\n",
    //          data_idx,
    //          tok_id,
    //          new_token_cache_idx,
    //          parent_id,
    //          sub_req_id,
    //          num_tokens,
    //          kProjSize,
    //          num_kv_heads,
    //          val,
    //          beam_width);
    // }

    // naive cache stealing
    if (sub_req_id != parent_id) {
      if (offset == 0 && tok_id == 0) {
        printf("cache stealing!, depth %d req_id %d sub_req_id %d, parentid "
               "%d, tok_id %d\n",
               beam_depth,
               req_id,
               sub_req_id,
               parent_id,
               tok_id);
      }

      for (int depth = 0; depth < beam_depth; depth++) {
        int steal_token_idx = tok_id - beam_depth + depth;
        int steal_from_idx = (req_id * max_beam_width + parent_id) *
                                 (hidden_size * max_seq_len) +
                             steal_token_idx * hidden_size + offset;
        int steal_to_idx = (req_id * max_beam_width + sub_req_id) *
                               (hidden_size * max_seq_len) +
                           steal_token_idx * hidden_size + offset;
        kCache_ptr[steal_to_idx] = kCache_ptr[steal_from_idx];
        vCache_ptr[steal_to_idx] = vCache_ptr[steal_from_idx];

        //   if(data_idx == 0 && head_idx == 0 && k_cache && req_id == 1){
        //     printf("cache stealing kernel!, steal_token_idx %d\n",
        //     steal_token_idx);
        // }
      }
    }

    // parallel cache stealing not yet implemented
    // logic shld be
    // launch spec_store_kv_cache with parallelism * current depth
    // from the i here, get depth index
    // if depth index not the current one, check if we need to steal
    // steal if needed

    // cache stealing theory
    // identify which sub request does this token come from
    // for initial token, 0
    // for other, may 0,0,1/ 0,1,2/ 1,1,1 to get which cache to be reuse and
    // which to be delete copy beam_size bunch of blocks when sub_req_id ==
    // parent_id : like 0 -> 0, 1->1, 2->2, do nothing, just append the new k/v
  }
}

template <typename DT>
void update_kv_cache_kernel(SpecIncMultiHeadSelfAttentionMeta const *m,
                            BeamSearchBatchConfig const *bc,
                            cudaStream_t stream) {
  int num_tokens = bc->num_active_infr_tokens();
  int curr_depth = bc->beamRequestsInfo[0].current_depth;
  // printf("curr depth: %d\n", curr_depth);
  // assert(curr_depth < 3);
  if (num_tokens > 0) {
    int parallelism = m->hidden_size * KV_WEIGHT_NUM * num_tokens;
    spec_store_kv_cache<<<GET_BLOCKS(parallelism),
                          min(CUDA_NUM_THREADS, parallelism),
                          0,
                          stream>>>(static_cast<DT *>(m->devQKVProjArray),
                                    static_cast<DT *>(m->keyCache),
                                    static_cast<DT *>(m->valueCache),
                                    m->token_infos,
                                    m->request_infos,
                                    m->beam_token_infos,
                                    m->beam_request_infos,
                                    m->qProjSize,
                                    m->kProjSize,
                                    m->vProjSize,
                                    num_tokens,
                                    BatchConfig::max_sequence_length(),
                                    BeamSearchBatchConfig::MAX_BEAM_WIDTH,
                                    /*root*/ curr_depth == 0,
                                    m->hidden_size);
  }
}

template <typename DT>
__global__ void spec_fill_entries_above_diagonal(DT *matrix,
                                                 size_t new_tokens,
                                                 size_t total_tokens_in_request,
                                                 size_t num_q_heads,
                                                 DT value) {
  CUDA_KERNEL_LOOP(i, new_tokens * total_tokens_in_request * num_q_heads) {
    // size_t head_idx = i / (new_tokens * total_tokens_in_request);
    size_t src_idx = (i / new_tokens) % total_tokens_in_request;
    size_t dst_idx = i % new_tokens + total_tokens_in_request - new_tokens;
    // Casual Mask
    if (src_idx > dst_idx) {
      matrix[i] = value;
    }
  }
}

template <typename DT>
void compute_attention_kernel(SpecIncMultiHeadSelfAttentionMeta const *m,
                              BeamSearchBatchConfig const *bc,
                              int shard_id,
                              DT *output_ptr,
                              DT const *bias_ptr,
                              DT const *weight_ptr,
                              cudaStream_t stream) {
  checkCUDA(cublasSetStream(m->handle.blas, stream));
  checkCUDNN(cudnnSetStream(m->handle.dnn, stream));
  cudaDataType_t cublas_data_type = ff_to_cuda_datatype(m->output_type[0]);
  cudnnDataType_t cudnn_data_type = ff_to_cudnn_datatype(m->output_type[0]);
  assert(data_type_size(m->output_type[0]) == sizeof(DT));
#if CUDA_VERSION >= 11000
  // TODO: currently set the default to CUBLAS_COMPUTE_16F for best performance
  cublasComputeType_t compute_type = CUBLAS_COMPUTE_16F;
#else
  cudaDataType_t compute_type = cublas_data_type;
#endif
  // int num_requests = bc->num_active_requests();
<<<<<<< HEAD
  int num_tokens = bc->num_active_infr_tokens();
  int tokens_previous_requests = 0;
=======
  int num_tokens = bc->num_active_tokens();
  // int tokens_previous_requests = 0;
>>>>>>> caf5d61a
  int tokens_prev_requests_squares = 0;
  // int qkv_block_size =
  //     (m->qProjSize + m->kProjSize + m->vProjSize) * num_tokens;
  int q_block_size = m->qProjSize;

  int kt_block_size = m->kProjSize;
  int kt_req_block_size =
      kt_block_size * m->num_q_heads * BatchConfig::max_sequence_length();
  int vt_block_size = m->vProjSize;
  int vt_req_block_size =
      vt_block_size * m->num_q_heads * BatchConfig::max_sequence_length();
  assert(m->qProjSize == m->kProjSize);

  for (int i = 0; i < bc->max_requests_per_batch(); i++) {
    if (bc->request_completed[i]) {
      continue;
    }
    for (int sub_req_id = 0; sub_req_id < bc->sub_requests[i]; sub_req_id++) {
      // int num_new_tokens = bc->num_processing_tokens[i];
      // int total_tokens = bc->token_last_available_idx[i] + 1;

      int num_new_tokens = bc->requestsInfo[i].num_tokens_in_batch;
      int total_tokens = bc->requestsInfo[i].first_token_depth_in_request +
                         bc->requestsInfo[i].num_tokens_in_batch;

      if (num_new_tokens <= 0) {
        continue;
      }

      // Compute (QK^T/sqrt(d_k))
      int m_ = num_new_tokens;
      int n = total_tokens;
      int k = m->qProjSize;
      int lda = k * m->num_q_heads * QKV_WEIGHT_NUM, ldb = k * m->num_q_heads,
          ldc = m_;
      int strideA = q_block_size;
      int strideB = kt_block_size;
      int strideC = num_new_tokens * total_tokens;

      // a flag of using this scaling alpha
      DT alpha = 1.0f, beta = 0.0f;
      if (*m->qk_prod_scaling) {
        alpha = static_cast<DT>(1.0f / sqrt(m->kProjSize));
      }
      // To get A, skip over Q entries from previous requests (same head)
      DT const *A = static_cast<DT *>(m->devQKVProjArray) +
                    bc->requestsInfo[i].first_token_offset_in_batch *
                        m->qProjSize * m->num_q_heads * QKV_WEIGHT_NUM;
      // To get B, skip over K entries from previous requests (all heads +
      // padding)
      DT const *B = static_cast<DT *>(m->keyCache) +
                    (i * bc->MAX_BEAM_WIDTH + sub_req_id) * kt_req_block_size;

      // if (i == 0 && sub_req_id == 0 &&
      //     bc->beam_slots.at(0).current_depth == 1) {
      //   int offset = (float *)B - m->keyCache;
      //   printf("key cache offset %d\n", kt_req_block_size);
      // }
      // To get C, skip over QK^T products from previous requests
      DT *C = static_cast<DT *>(m->qk_prods) +
              m->num_q_heads * tokens_prev_requests_squares;
      checkCUDA(cublasGemmStridedBatchedEx(m->handle.blas,
                                           CUBLAS_OP_T,
                                           CUBLAS_OP_N,
                                           m_,
                                           n,
                                           k,
                                           &alpha,
                                           A,
                                           cublas_data_type,
                                           lda,
                                           strideA,
                                           B,
                                           cublas_data_type,
                                           ldb,
                                           strideB,
                                           &beta,
                                           C,
                                           cublas_data_type,
                                           ldc,
                                           strideC,
                                           m->num_q_heads,
                                           compute_type,
                                           CUBLAS_GEMM_DEFAULT_TENSOR_OP));
      // add alibi position bias to qk production
      // add alibi position bias to qk production
      if (*m->position_bias) {
        size_t parallelism = m->num_q_heads * total_tokens * num_new_tokens;
        apply_position_bias_qkprd<<<GET_BLOCKS(parallelism),
                                    min((size_t)CUDA_NUM_THREADS, parallelism),
                                    0,
                                    stream>>>(C,
                                              num_new_tokens,
                                              total_tokens,
                                              m->num_q_heads,
                                              m->global_num_q_heads,
                                              shard_id);
      }
      // Fill all elements above diagonal in qk prods with -inf to force
      // causal attention.
      assert(num_new_tokens <= total_tokens);
      if (num_new_tokens > 1) {
        size_t parallelism = m->num_q_heads * num_new_tokens * total_tokens;
        spec_fill_entries_above_diagonal<<<GET_BLOCKS(parallelism),
                                           min((size_t)CUDA_NUM_THREADS,
                                               parallelism),
                                           0,
                                           stream>>>(
            C,
            num_new_tokens,
            total_tokens,
            m->num_q_heads,
            static_cast<DT>(-INFINITY));
      }
      // Compute Softmax(QK^T/sqrt(d_k))
      // Before modifying the parameters below, make sure to read the following
      // description of the CUDNN_TENSOR_NCHW tensor layout, from
      // https://docs.nvidia.com/deeplearning/cudnn/api/index.html#cudnnTensorFormat_t:
      // This tensor format specifies that the data is laid out in the following
      // order: batch size, feature maps, rows, columns. The strides are
      // implicitly defined in such a way that the data are contiguous in memory
      // with no padding between images, feature maps, rows, and columns; the
      // columns are the inner dimension and the images are the outermost
      // dimension.
      int n_param = m->num_q_heads;
      int c_param = total_tokens;
      int h_param = 1;
      int w_param = num_new_tokens;
      checkCUDNN(cudnnSetTensor4dDescriptor(m->qk_tensor,
                                            CUDNN_TENSOR_NCHW,
                                            cudnn_data_type,
                                            n_param,
                                            c_param,
                                            h_param,
                                            w_param));
      float softmax_alpha = 1.0f, softmax_beta = 0.0f;
      DT *C_softmax = static_cast<DT *>(m->qk_prods_softmax) +
                      m->num_q_heads * tokens_prev_requests_squares;
      // The softmax operation below is executed according to the
      // CUDNN_SOFTMAX_MODE_CHANNEL, which is also described in the docs: The
      // softmax operation is computed per spatial location (H,W) per image (N)
      // across dimension C.
      checkCUDNN(cudnnSoftmaxForward(m->handle.dnn,
                                     CUDNN_SOFTMAX_ACCURATE,
                                     CUDNN_SOFTMAX_MODE_CHANNEL,
                                     &softmax_alpha,
                                     m->qk_tensor,
                                     C,
                                     &softmax_beta,
                                     m->qk_tensor,
                                     C_softmax));
      // Matmul softmax(QK^T/sqrt(d_k)) by V
      alpha = 1.0f, beta = 0.0f;
      m_ = m->vProjSize;
      n = num_new_tokens;
      k = total_tokens;
      lda = m_ * m->num_q_heads, ldb = n, ldc = m_ * m->num_q_heads;
      strideA = vt_block_size;
      strideB = num_new_tokens * total_tokens;
      strideC = m->vProjSize;
      // To get A, skip over V^T entries from previous requests (all heads +
      // padding)
      A = static_cast<DT *>(m->valueCache) +
          (i * bc->MAX_BEAM_WIDTH + sub_req_id) * vt_req_block_size;
      // To get B, skip over softmax(QK^T/sqrt(d_k)) entries from previous
      // requests (all heads)
      B = C_softmax;
      // To get C, skip over softmax(QK^T/sqrt(d_k))V products from previous
      // requests
      C = static_cast<DT *>(m->attn_heads) +
          bc->requestsInfo[i].first_token_offset_in_batch * m->num_q_heads *
              m->vProjSize;
      checkCUDA(cublasGemmStridedBatchedEx(m->handle.blas,
                                           CUBLAS_OP_N,
                                           CUBLAS_OP_T,
                                           m_,
                                           n,
                                           k,
                                           &alpha,
                                           A,
                                           cublas_data_type,
                                           lda,
                                           strideA,
                                           B,
                                           cublas_data_type,
                                           ldb,
                                           strideB,
                                           &beta,
                                           C,
                                           cublas_data_type,
                                           ldc,
                                           strideC,
                                           m->num_q_heads,
                                           compute_type,
                                           CUBLAS_GEMM_DEFAULT_TENSOR_OP));

      // tokens_previous_requests += num_new_tokens;
      tokens_prev_requests_squares += num_new_tokens * total_tokens;
    }
  }

  // Project to output, save result directly on output tensor
  DT alpha = 1.0f, beta = 0.0f;
  int m_ = m->oProjSize;
  int k = m->vProjSize * m->num_q_heads;
  int n = bc->num_active_tokens();
  int lda = k, ldb = k, ldc = m_;
  DT const *A = weight_ptr + m->qSize * (m->qProjSize * m->num_q_heads +
                                         m->kProjSize * m->num_q_heads +
                                         m->vProjSize * m->num_q_heads);
  DT const *B = static_cast<DT *>(m->attn_heads);
  DT *C = static_cast<DT *>(output_ptr);

  checkCUDA(cublasGemmEx(m->handle.blas,
                         CUBLAS_OP_T,
                         CUBLAS_OP_N,
                         m_,
                         n,
                         k,
                         &alpha,
                         A,
                         cublas_data_type,
                         lda,
                         B,
                         cublas_data_type,
                         ldb,
                         &beta,
                         C,
                         cublas_data_type,
                         ldc,
                         compute_type,
                         CUBLAS_GEMM_DEFAULT_TENSOR_OP));
  if (*m->final_bias && shard_id == 0) {
    int parallelism = m->oProjSize * num_tokens;
    int qkv_weight_size = m->qProjSize * m->global_num_q_heads +
                          m->kProjSize * m->global_num_q_heads +
                          m->vProjSize * m->global_num_q_heads;
    apply_proj_bias_w<<<GET_BLOCKS(parallelism),
                        min(CUDA_NUM_THREADS, parallelism),
                        0,
                        stream>>>(
        output_ptr, bias_ptr, num_tokens, qkv_weight_size, m->oProjSize);
  }

  // assert(tokens_previous_requests == num_tokens);
}

template <typename DT>
void inference_kernel(SpecIncMultiHeadSelfAttentionMeta const *m,
                      BeamSearchBatchConfig const *bc,
                      int shard_id,
                      DT const *input_ptr,
                      DT const *weight_ptr,
                      DT *output_ptr,
                      DT const *bias_ptr,
                      cudaStream_t stream) {
  // here because we need postion info in infernece 1
  cudaMemcpyAsync(m->token_infos,
                  &(bc->tokensInfo),
                  bc->num_active_tokens() * sizeof(BatchConfig::PerTokenInfo),
                  cudaMemcpyHostToDevice,
                  stream);
  cudaMemcpyAsync(m->request_infos,
                  &(bc->requestsInfo),
                  bc->max_requests_per_batch() *
                      sizeof(BatchConfig::PerRequestInfo),
                  cudaMemcpyHostToDevice,
                  stream);
  cudaMemcpyAsync(m->beam_token_infos,
                  &(bc->beamTokenInfo),
                  bc->num_active_tokens() * bc->MAX_BEAM_WIDTH *
                      sizeof(BeamSearchBatchConfig::BeamSearchPerTokenInfo),
                  cudaMemcpyHostToDevice,
                  stream);
  cudaMemcpyAsync(m->beam_request_infos,
                  &(bc->beamRequestsInfo),
                  bc->max_requests_per_batch() *
                      sizeof(BeamSearchBatchConfig::BeamSearchPerRequestInfo),
                  cudaMemcpyHostToDevice,
                  stream);
  // phase 1: Implement kernel to compute KQV for input tokens
  compute_qkv_kernel(m,
                     bc,
                     shard_id,
                     input_ptr,
                     weight_ptr,
                     static_cast<DT *>(m->devQKVProjArray),
                     bias_ptr,
                     stream);
  // phase 2: Update key/val cache
  update_kv_cache_kernel<DT>(m, bc, stream);

  // phase 3: Compute attention score
  // 3 kernels for pahse 3: matmul1 - softmax - matmal2
  compute_attention_kernel(
      m, bc, shard_id, output_ptr, bias_ptr, weight_ptr, stream);
}

} // namespace SpecIncMultiHeadAttention
} // namespace Kernels

/*static*/
void SpecIncMultiHeadSelfAttention::inference_kernel_wrapper(
    SpecIncMultiHeadSelfAttentionMeta const *m,
    BeamSearchBatchConfig const *bc,
    int shard_id,
    GenericTensorAccessorR const &input,
    GenericTensorAccessorR const &weight,
    GenericTensorAccessorW const &output,
    GenericTensorAccessorR const &bias) {
  cudaStream_t stream;
  checkCUDA(get_legion_stream(&stream));
  bool use_bias = *m->qkv_bias || *m->final_bias;

  cudaEvent_t t_start, t_end;
  if (m->profiling) {
    cudaEventCreate(&t_start);
    cudaEventCreate(&t_end);
    cudaEventRecord(t_start, stream);
  }

  assert(input.data_type == weight.data_type);
  assert(input.data_type == output.data_type);
  if (use_bias) {
    assert(input.data_type == bias.data_type);
  }

  if (input.data_type == DT_HALF) {
    half const *bias_ptr =
        use_bias ? bias.get_half_ptr() : static_cast<half const *>(nullptr);
    Kernels::SpecIncMultiHeadAttention::inference_kernel(m,
                                                         bc,
                                                         shard_id,
                                                         input.get_half_ptr(),
                                                         weight.get_half_ptr(),
                                                         output.get_half_ptr(),
                                                         bias_ptr,
                                                         stream);
  } else if (input.data_type == DT_FLOAT) {
    float const *bias_ptr =
        use_bias ? bias.get_float_ptr() : static_cast<float const *>(nullptr);
    Kernels::SpecIncMultiHeadAttention::inference_kernel(m,
                                                         bc,
                                                         shard_id,
                                                         input.get_float_ptr(),
                                                         weight.get_float_ptr(),
                                                         output.get_float_ptr(),
                                                         bias_ptr,
                                                         stream);
  } else {
    assert(false && "Unspported data type");
  }

  if (m->profiling) {
    cudaEventRecord(t_end, stream);
    checkCUDA(cudaEventSynchronize(t_end));
    float elapsed = 0;
    checkCUDA(cudaEventElapsedTime(&elapsed, t_start, t_end));
    cudaEventDestroy(t_start);
    cudaEventDestroy(t_end);
    printf("SpecIncMultiHeadSelfAttention forward time = %.2fms\n", elapsed);
    // print_tensor<3, float>(acc_query.ptr, acc_query.rect,
    // "[Attention:forward:query]"); print_tensor<3, float>(acc_output.ptr,
    // acc_output.rect, "[Attention:forward:output]");
  }
}

SpecIncMultiHeadSelfAttentionMeta::SpecIncMultiHeadSelfAttentionMeta(
    FFHandler handler,
    SpecIncMultiHeadSelfAttention const *attn,
    GenericTensorAccessorR const &weight,
    MemoryAllocator &gpu_mem_allocator,
    int num_samples,
    int _num_q_heads,
    int _num_kv_heads)
    : IncMultiHeadSelfAttentionMeta(handler,
                                    BEAM_SEARCH_MODE,
                                    attn,
                                    attn->qSize,
                                    attn->kSize,
                                    attn->vSize,
                                    attn->qProjSize,
                                    attn->kProjSize,
                                    attn->vProjSize,
                                    attn->oProjSize,
                                    attn->apply_rotary_embedding,
                                    attn->qkv_bias,
                                    attn->scaling_query,
                                    attn->qk_prod_scaling,
                                    attn->position_bias,
                                    attn->final_bias,
                                    attn->scaling_factor,
                                    weight,
                                    gpu_mem_allocator,
                                    num_samples,
                                    attn->num_q_heads,
                                    attn->num_kv_heads,
                                    _num_q_heads,
                                    _num_kv_heads,
                                    DT_NONE,
                                    false) {
  cudaStream_t stream;
  checkCUDA(get_legion_stream(&stream));
  checkCUDNN(cudnnSetStream(handler.dnn, stream));

  // allocate memory for the seqArray and reserve space
  {
    int max_tokens_per_batch = BatchConfig::max_tokens_per_batch();
    size_t beam_tokeninfo_size =
        max_tokens_per_batch * BeamSearchBatchConfig::MAX_BEAM_WIDTH;
    size_t requestinfo_size = BeamSearchBatchConfig::max_requests_per_batch();
    size_t beam_requestinfo_size =
        BeamSearchBatchConfig::max_requests_per_batch();
    size_t total_size =
        requestinfo_size * sizeof(BatchConfig::PerRequestInfo) +
        beam_tokeninfo_size *
            sizeof(BeamSearchBatchConfig::BeamSearchPerTokenInfo) +
        beam_requestinfo_size *
            sizeof(BeamSearchBatchConfig::
                       BeamSearchPerRequestInfo); // more components will
                                                  // be added here later

    // We always directly allocate memory for small speculative models
    gpu_mem_allocator.create_legion_instance(beam_search_reserve_inst,
                                             total_size);
    beam_token_infos =
        gpu_mem_allocator
            .allocate_instance<BeamSearchBatchConfig::BeamSearchPerTokenInfo>(
                beam_tokeninfo_size);
    // offset += beam_tokeninfo_size *
    //           sizeof(BeamSearchBatchConfig::BeamSearchPerTokenInfo);
    request_infos =
        gpu_mem_allocator.allocate_instance<BatchConfig::PerRequestInfo>(
            requestinfo_size);
    // offset += requestinfo_size * sizeof(BatchConfig::PerRequestInfo);
    beam_request_infos =
        gpu_mem_allocator
            .allocate_instance<BeamSearchBatchConfig::BeamSearchPerRequestInfo>(
                beam_requestinfo_size);
    // offset += beam_requestinfo_size *
    //           sizeof(BeamSearchBatchConfig::BeamSearchPerRequestInfo);
    // assert(offset == total_size);
    assert(gpu_mem_allocator.instance_total_size ==
           gpu_mem_allocator.instance_allocated_size);
  }

  cudaStreamSynchronize(stream);
}

SpecIncMultiHeadSelfAttentionMeta::~SpecIncMultiHeadSelfAttentionMeta(void) {
  if (beam_search_reserve_inst != Realm::RegionInstance::NO_INST) {
    beam_search_reserve_inst.destroy();
  }
}

}; // namespace FlexFlow<|MERGE_RESOLUTION|>--- conflicted
+++ resolved
@@ -222,13 +222,7 @@
   cudaDataType_t compute_type = cublas_data_type;
 #endif
   // int num_requests = bc->num_active_requests();
-<<<<<<< HEAD
-  int num_tokens = bc->num_active_infr_tokens();
-  int tokens_previous_requests = 0;
-=======
-  int num_tokens = bc->num_active_tokens();
   // int tokens_previous_requests = 0;
->>>>>>> caf5d61a
   int tokens_prev_requests_squares = 0;
   // int qkv_block_size =
   //     (m->qProjSize + m->kProjSize + m->vProjSize) * num_tokens;
@@ -462,6 +456,7 @@
                          compute_type,
                          CUBLAS_GEMM_DEFAULT_TENSOR_OP));
   if (*m->final_bias && shard_id == 0) {
+    int num_tokens = bc->num_active_tokens();
     int parallelism = m->oProjSize * num_tokens;
     int qkv_weight_size = m->qProjSize * m->global_num_q_heads +
                           m->kProjSize * m->global_num_q_heads +
@@ -472,8 +467,6 @@
                         stream>>>(
         output_ptr, bias_ptr, num_tokens, qkv_weight_size, m->oProjSize);
   }
-
-  // assert(tokens_previous_requests == num_tokens);
 }
 
 template <typename DT>
