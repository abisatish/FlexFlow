/* Copyright 2020 Stanford
 *
 * Licensed under the Apache License, Version 2.0 (the "License");
 * you may not use this file except in compliance with the License.
 * You may obtain a copy of the License at
 *
 *     http://www.apache.org/licenses/LICENSE-2.0
 *
 * Unless required by applicable law or agreed to in writing, software
 * distributed under the License is distributed on an "AS IS" BASIS,
 * WITHOUT WARRANTIES OR CONDITIONS OF ANY KIND, either express or implied.
 * See the License for the specific language governing permissions and
 * limitations under the License.
 */

#include "model.h"
#include "cuda_helper.h"

Tensor FFModel::conv2d(const Tensor input,
                       int outChannels,
                       int kernelH, int kernelW,
                       int strideH, int strideW,
                       int paddingH, int paddingW,
                       ActiMode activation,
                       int groups,
                       bool use_bias,
                       const Op* shared_op,
                       Initializer* kernel_initializer,
                       Initializer* bias_initializer,
                       char const *name)
{
<<<<<<< HEAD
  assert(input->numDim == 4); /*NCHW*/
=======
  assert(input.numDim == 4); /*NCHW*/
>>>>>>> f89335c8
  if (kernel_initializer == NULL) {
    int seed = std::rand();
    kernel_initializer = new GlorotUniform(seed);
  }
  if (bias_initializer == NULL && use_bias) {
    bias_initializer = new ZeroInitializer();
  }
#ifdef FF_USE_NCCL
  ParameterSyncType comm_type = ParameterSyncType::NCCL;
#else
  ParameterSyncType comm_type = ParameterSyncType::PS;
#endif
  Tensor kernel, bias;
  {
<<<<<<< HEAD
    const int dims[4] = {outChannels, input->adim[2] / groups, kernelH, kernelW};
=======
    const int dims[4] = {outChannels, input.adim[0] / groups, kernelH, kernelW};
>>>>>>> f89335c8
    kernel = create_weight<4>(dims, DT_FLOAT, NULL/*owner_op*/,
        true/*create_grad*/, kernel_initializer, comm_type);
  }
  if (use_bias) {
    const int dims[1] = {outChannels};
    bias = create_weight<1>(dims, DT_FLOAT, NULL/*owner_op*/,
<<<<<<< HEAD
        true/*create_grad*/, bias_initializer, comm_type);
  } else {
    bias = NULL;
=======
        true/*create_grad*/, kernel_initializer, comm_type);
  } else {
    bias = Tensor::NO_TENSOR;
>>>>>>> f89335c8
  }
  Conv2D *conv = new Conv2D(*this, input, kernel, bias,
      strideH, strideW, paddingH, paddingW, activation, name);
  layers.push_back(conv);
  return conv->outputs[0];
}

/*
locals[0] = kernel
locals[1] = bias
*/
Conv2D::Conv2D(FFModel& model,
<<<<<<< HEAD
               const Tensor _input,
               const Tensor _kernel,
               const Tensor _bias,
=======
               const Tensor& _input,
               const Tensor& _kernel,
               const Tensor& _bias,
>>>>>>> f89335c8
               int _stride_h, int _stride_w,
               int _padding_h, int _padding_w,
               ActiMode _activation,
               const char* name)
: Op(model, OP_CONV2D, name, _input, _kernel, _bias),
<<<<<<< HEAD
  in_channels(_input->adim[2]), out_channels(_kernel->adim[3]),
  kernel_h(_kernel->adim[1]), kernel_w(_kernel->adim[0]),
  stride_h(_stride_h), stride_w(_stride_w),
  padding_h(_padding_h), padding_w(_padding_w),
  groups(_input->adim[2]/_kernel->adim[2]), activation(_activation)
{
  assert(_input->numDim == 4);
  if (_bias == NULL) {
    assert(numInputs == 1);
    assert(numWeights == 1);
    use_bias = false;
  } else {
    assert(numInputs == 1);
    assert(numWeights == 2);
=======
  in_channels(_input.adim[2]), out_channels(_kernel.adim[3]),
  kernel_h(_kernel.adim[1]), kernel_w(_kernel.adim[0]),
  stride_h(_stride_h), stride_w(_stride_w),
  padding_h(_padding_h), padding_w(_padding_w),
  groups(_input.adim[2]/_kernel.adim[2]), activation(_activation)
{
  assert(_input.numDim == 4);
  if (_bias == Tensor::NO_TENSOR) {
    numInputs = 2;
    use_bias = false;
  } else {
    assert(numInputs == 3);
>>>>>>> f89335c8
    use_bias = true;
  }
  // Set output shape
  int input_w = inputs[0]->adim[0];
  int input_h = inputs[0]->adim[1];
  int output_w = 1 + (input_w + 2 * padding_w - kernel_w) / stride_w;
  int output_h = 1 + (input_h + 2 * padding_h - kernel_h) / stride_h;
  int output_c = out_channels;
  int output_n = inputs[0]->adim[3];
  numOutputs = 1;
<<<<<<< HEAD
  {
    const int dims[4] = {output_n, output_c, output_h, output_w};
    outputs[0] = model.create_tensor<4>(dims, DT_FLOAT, this);
  }
=======
  outputs[0].numDim = 4;
  outputs[0].adim[0] = output_w;
  outputs[0].adim[1] = output_h;
  outputs[0].adim[2] = output_c;
  outputs[0].adim[3] = output_n;
>>>>>>> f89335c8
  // Require input channels is divisible by groups
  assert(in_channels % groups == 0);
}

#ifdef DEADCODE
void Conv2D::create_weights(FFModel& model)
{
  // Retrive the task indexspace for the op
  task_is = (IndexSpaceT<4>)model.get_or_create_task_is(4, name);

  // TODO: temp work, will let users to pick either NCCL or PS
#ifdef FF_USE_NCCL
  ParameterSyncType comm_type = ParameterSyncType::NCCL;
#else
  ParameterSyncType comm_type = ParameterSyncType::PS;
#endif

  // Create kernel
  {
    const int dims[4] = {out_channels, in_channels / groups, kernel_h, kernel_w};
    weights[0] = model.create_conv_weight<4>(this, dims, DT_FLOAT,
        kernel_initializer, true/*create_grad*/, comm_type);
  }
  // Create bias tensor
  if (use_bias) {
    const int dims[1] = {out_channels};
    weights[1] = model.create_conv_weight<1>(this, dims, DT_FLOAT,
        bias_initializer, true/*create_grad*/, comm_type);
    assert(numWeights == 2);
  } else {
    assert(numWeights == 1);
  }
}
#endif

void Conv2D::map_output_tensors(FFModel& model)
{
  // Retrive the task indexspace for the op
  std::string pcname = name;
  task_is = IndexSpaceT<4>(model.get_or_create_task_is(4, pcname));

  Context ctx = model.config.lg_ctx;
  Runtime* runtime = model.config.lg_hlr;
  Rect<4> part_rect = runtime->get_index_space_domain(ctx, task_is);
  // Create output tensor
  int input_w = inputs[0].adim[0];
  int input_h = inputs[0].adim[1];
  int output_w = 1 + (input_w + 2 * padding_w - kernel_w) / stride_w;
  int output_h = 1 + (input_h + 2 * padding_h - kernel_h) / stride_h;
  int output_c = out_channels;
  int output_n = inputs[0].adim[3];
  int num_par_w = part_rect.hi[0] - part_rect.lo[0] + 1;
  int num_par_h = part_rect.hi[1] - part_rect.lo[1] + 1;
  int num_par_c = part_rect.hi[2] - part_rect.lo[2] + 1;
  int num_par_n = part_rect.hi[3] - part_rect.lo[3] + 1;
  {
    const int dims[4] = {output_n, output_c, output_h, output_w};
    outputs[0] = model.create_tensor<4>(dims, DT_FLOAT, this);
    outputs[0].owner_op = this;
    outputs[0].owner_idx = 0;
  }
  // Compute partition bound for input
  Rect<4> input_rect = runtime->get_index_partition_color_space(
      ctx, inputs[0]->part.get_index_partition());
  // Currently assume we didn't split across the channel dimension
  assert(num_par_c == 1);
  if (input_rect == part_rect) {
    input_lps[0] = inputs[0]->part;
    input_grad_lps[0] = inputs[0]->part_grad;
  } else {
    model.create_disjoint_partition(
        inputs[0], (IndexSpaceT<4>)task_is, input_lps[0], input_grad_lps[0]);
  }
}
#endif

cudnnConvolutionFwdAlgo_t
selectConvolutionForwardAlgorithm(cudnnHandle_t handle,
                                  const cudnnTensorDescriptor_t xDesc, const void* x,
                                  const cudnnFilterDescriptor_t wDesc, const void* w,
                                  const cudnnConvolutionDescriptor_t convDesc,
                                  void* workSpace, size_t workSpaceSize,
                                  const cudnnTensorDescriptor_t yDesc, void* y);
cudnnConvolutionBwdFilterAlgo_t
selectConvolutionBackwardFilterAlgorithm(cudnnHandle_t handle,
                                         const cudnnTensorDescriptor_t xDesc, const void* x,
                                         const cudnnTensorDescriptor_t dyDesc, const void* dy,
                                         const cudnnConvolutionDescriptor_t convDesc,
                                         void* workSpace, size_t workSpaceSize,
                                         const cudnnFilterDescriptor_t dwDesc, void* dw);
cudnnConvolutionBwdDataAlgo_t
selectConvolutionBackwardDataAlgorithm(cudnnHandle_t handle,
                                       const cudnnFilterDescriptor_t wDesc, const void* w,
                                       const cudnnTensorDescriptor_t dyDesc, const void* dy,
                                       const cudnnConvolutionDescriptor_t convDesc,
                                       void* workSpace, size_t workSpaceSize,
                                       const cudnnTensorDescriptor_t dxDesc, void* dx);
/*
  regions[0]: input
  regions[1]: output
  regions[2](I): filter
  regions[3](I): bias
  regions[4](O): filter_grad
  regions[5](O): input_grad
*/
__host__
OpMeta* Conv2D::init_task(const Task *task,
                          const std::vector<PhysicalRegion> &regions,
                          Context ctx, Runtime *runtime)
{
  assert(regions.size() == 5);
  assert(task->regions.size() == 5);
  const Conv2D* conv = (Conv2D*) task->args;
  FFHandler handle = *((const FFHandler*) task->local_args);
  TensorAccessorR<float, 4> acc_input(
      regions[0], task->regions[0], FID_DATA, ctx, runtime);
  TensorAccessorW<float, 4> acc_output(
      regions[1], task->regions[1], FID_DATA, ctx, runtime,
      false/*readOutput*/);
  TensorAccessorR<float, 4> acc_kernel(
      regions[2], task->regions[2], FID_DATA, ctx, runtime);
  // TensorAccessorR<float, 1> acc_bias(
  //     regions[3], task->regions[3], FID_DATA, ctx, runtime);
  TensorAccessorW<float, 4> acc_kernel_grad(
      regions[3], task->regions[3], FID_DATA, ctx, runtime,
      false/*readOutput*/);
  TensorAccessorW<float, 4> acc_input_grad(
      regions[4], task->regions[4], FID_DATA, ctx, runtime,
      false/*readOutput*/);

  Conv2DMeta* m = new Conv2DMeta(handle);
  m->relu = conv->activation == AC_MODE_RELU;
  m->use_bias = conv->use_bias;
  m->profiling = conv->profiling;
  std::strcpy(m->op_name, conv->name);

  int input_w = acc_input.rect.hi[0] - acc_input.rect.lo[0] + 1;
  int input_h = acc_input.rect.hi[1] - acc_input.rect.lo[1] + 1;
  int input_c = acc_input.rect.hi[2] - acc_input.rect.lo[2] + 1;
  int input_n = acc_input.rect.hi[3] - acc_input.rect.lo[3] + 1;
  int output_w = acc_output.rect.hi[0] - acc_output.rect.lo[0] + 1;
  int output_h = acc_output.rect.hi[1] - acc_output.rect.lo[1] + 1;
  int output_c = acc_output.rect.hi[2] - acc_output.rect.lo[2] + 1;
  int output_n = acc_output.rect.hi[3] - acc_output.rect.lo[3] + 1;
  printf("init conv (input): n(%d) c(%d) h(%d) w(%d)\n",
         input_n, input_c, input_h, input_w);
  printf("init conv (output): n(%d) c(%d) h(%d) w(%d)\n",
          output_n, output_c, output_h, output_w);
  checkCUDNN(cudnnSetTensor4dDescriptor(m->inputTensor,
      CUDNN_TENSOR_NCHW, CUDNN_DATA_FLOAT,
      input_n, input_c, input_h, input_w));

  checkCUDNN(cudnnSetTensor4dDescriptor(m->biasTensor,
      CUDNN_TENSOR_NCHW, CUDNN_DATA_FLOAT,
      1, output_c, 1, 1));

  // Require that input_c is divisible by conv->groups
  assert(input_c % conv->groups == 0);
  printf("filterDim: kernel(%d %d) c_in(%d), c_out(%d)\n",
      conv->kernel_h, conv->kernel_w, input_c / conv->groups, output_c);
  checkCUDNN(cudnnSetFilter4dDescriptor(m->filterDesc,
      CUDNN_DATA_FLOAT, CUDNN_TENSOR_NCHW,
      output_c, input_c / conv->groups, conv->kernel_h, conv->kernel_w));

  //printf("convDim: padding(%d %d) stride(%d %d)\n", conv->padding_h, conv->padding_w, conv->stride_h, conv->stride_w);
  int pad_h = ((output_h - 1) * conv->stride_h + conv->kernel_h - input_h + 1) / 2;
  int pad_w = ((output_w - 1) * conv->stride_w + conv->kernel_w - input_w + 1) / 2;
  if (pad_h != conv->padding_h)
    printf("Warning: changing conv_padding_h to satisfy output_h size\n");
  if (pad_w != conv->padding_w)
    printf("Warning: changing conv_padding_w to satisfy output_w size\n");

  checkCUDNN(cudnnSetConvolution2dDescriptor(m->convDesc,
                                             pad_h,//conv->padding_h,
                                             pad_w,//conv->padding_w,
                                             conv->stride_h,
                                             conv->stride_w,
                                             1/*upscale_x*/,
                                             1/*upscale_y*/,
                                             CUDNN_CROSS_CORRELATION,
                                             CUDNN_DATA_FLOAT));
  if (conv->groups != 1) {
    checkCUDNN(cudnnSetConvolutionGroupCount(m->convDesc, conv->groups));
  }

  // enable tensor core when possible
  if (m->handle.allowTensorOpMathConversion) {
    checkCUDNN(cudnnSetConvolutionMathType(m->convDesc, CUDNN_TENSOR_OP_MATH_ALLOW_CONVERSION));
  } else {
    checkCUDNN(cudnnSetConvolutionMathType(m->convDesc, CUDNN_TENSOR_OP_MATH));
  }

  int n, c, h, w;
  checkCUDNN(cudnnGetConvolution2dForwardOutputDim(m->convDesc,
                                                   m->inputTensor,
                                                   m->filterDesc,
                                                   &n, &c, &h, &w));
  assert(n == output_n);
  assert(c == output_c);
  assert(h == output_h);
  assert(w == output_w);

  checkCUDNN(cudnnSetTensor4dDescriptor(m->outputTensor,
                                        CUDNN_TENSOR_NCHW,
                                        CUDNN_DATA_FLOAT,
                                        n, c, h, w));
  // select forward algorithm
  m->fwdAlgo = selectConvolutionForwardAlgorithm(m->handle.dnn, m->inputTensor, acc_input.ptr,
                                                 m->filterDesc, acc_kernel.ptr, m->convDesc,
                                                 m->handle.workSpace, m->handle.workSpaceSize,
                                                 m->outputTensor, acc_output.ptr);
  // select backward filter algorithm
  m->bwdFilterAlgo = selectConvolutionBackwardFilterAlgorithm(
                         m->handle.dnn, m->inputTensor, acc_input.ptr,
                         m->outputTensor, acc_output.ptr,
                         m->convDesc, m->handle.workSpace, m->handle.workSpaceSize,
                         m->filterDesc, acc_kernel_grad.ptr);
  // select backward data algorithm
  m->bwdDataAlgo = selectConvolutionBackwardDataAlgorithm(
                       m->handle.dnn, m->filterDesc, acc_kernel.ptr,
                       m->outputTensor, acc_output.ptr,
                       m->convDesc, m->handle.workSpace, m->handle.workSpaceSize,
                       m->inputTensor, acc_input_grad.ptr);
  if (m->relu) {
    checkCUDNN(cudnnSetActivationDescriptor(m->actiDesc, CUDNN_ACTIVATION_RELU,
                                            CUDNN_PROPAGATE_NAN, 0.0));
  }
  return m;
}

void Conv2D::init(const FFModel& ff)
{
  ArgumentMap argmap;
  Context ctx = ff.config.lg_ctx;
  Runtime* runtime = ff.config.lg_hlr;
  Rect<4> rect = runtime->get_index_space_domain(ctx, task_is);
  ParallelConfig pc;
  std::string pcname = name;
  ff.config.find_parallel_config(4, pcname, pc);
  int idx = 0;
  for (PointInRectIterator<4> it(rect); it(); it++) {
    FFHandler handle = ff.handlers[pc.device_ids[idx++]];
#ifdef FF_USE_NCCL
    handle.ncclComm = pc.nccl_comms[idx-1];
#endif
    argmap.set_point(*it, TaskArgument(&handle, sizeof(FFHandler)));
  }
  IndexLauncher launcher(CONV2D_INIT_TASK_ID, task_is,
                         TaskArgument(this, sizeof(Conv2D)), argmap,
                         Predicate::TRUE_PRED, false/*must*/, 0/*mapper_id*/,
                         FFConfig::get_hash_id(std::string(name)));
  launcher.add_region_requirement(
      RegionRequirement(input_lps[0], 0/*projection id*/,
                        READ_ONLY, EXCLUSIVE, inputs[0]->region));
  launcher.add_field(0, FID_DATA);
  launcher.add_region_requirement(
      RegionRequirement(outputs[0]->part, 0/*projection id*/,
                        WRITE_ONLY, EXCLUSIVE, outputs[0]->region));
  launcher.add_field(1, FID_DATA);
  launcher.add_region_requirement(
      RegionRequirement(weights[0]->part, 0/*projection id*/,
                        READ_ONLY, EXCLUSIVE, weights[0]->region));
  launcher.add_field(2, FID_DATA);
  // launcher.add_region_requirement(
  //     RegionRequirement(weights[1]->part, 0/*projection id*/,
  //                       READ_ONLY, EXCLUSIVE, weights[1]->region));
  // launcher.add_field(3, FID_DATA);
  launcher.add_region_requirement(
      RegionRequirement(weights[0]->part_grad, 0/*projection id*/,
                        WRITE_ONLY, EXCLUSIVE, weights[0]->region_grad));
  launcher.add_field(3, FID_DATA);
  launcher.add_region_requirement(
      RegionRequirement(input_grad_lps[0], 0/*projection id*/,
                        WRITE_ONLY, EXCLUSIVE, inputs[0]->region_grad));
  launcher.add_field(4, FID_DATA);
  FutureMap fm = runtime->execute_index_space(ctx, launcher);
  fm.wait_all_results();
  idx = 0;
  for (PointInRectIterator<4> it(rect); it(); it++) {
    meta[idx++] = fm.get_result<OpMeta*>(*it);
  }
}

/*static*/
void Conv2D::forward_kernel(const Conv2DMeta* m,
                            const float* input_ptr,
                            float* output_ptr,
                            const float* filter_ptr,
                            const float* bias_ptr)
{
  float alpha = 1.0f, beta = 0.0f;
  checkCUDNN(cudnnConvolutionForward(m->handle.dnn, &alpha,
                                     m->inputTensor, input_ptr,
                                     m->filterDesc, filter_ptr,
                                     m->convDesc, m->fwdAlgo,
                                     m->handle.workSpace, m->handle.workSpaceSize,
                                     &beta, m->outputTensor, output_ptr));

  // use_bias == True
  if (bias_ptr != NULL) {
    checkCUDNN(cudnnAddTensor(m->handle.dnn, &alpha, m->biasTensor,
                              bias_ptr, &alpha, m->outputTensor, output_ptr));
  }
  if (m->relu) {
    checkCUDNN(cudnnActivationForward(m->handle.dnn, m->actiDesc,
                                      &alpha, m->outputTensor, output_ptr,
                                      &beta, m->outputTensor, output_ptr));
  }
}

/*
  regions[0](I): input
  regions[1](O): output
  regions[2](I): filter
  regions[3](I): bias
*/
__host__
void Conv2D::forward_task(const Task *task,
                          const std::vector<PhysicalRegion> &regions,
                          Context ctx, Runtime *runtime)
{
  //Conv2D* conv = (Conv2D*) task->args;
  const Conv2DMeta* m = *((Conv2DMeta**) task->local_args);
  assert(regions.size() == (3 + int(m->use_bias)));
  assert(task->regions.size() == (3 + int(m->use_bias)));
  TensorAccessorR<float, 4> acc_input(
      regions[0], task->regions[0], FID_DATA, ctx, runtime);
  TensorAccessorW<float, 4> acc_output(
      regions[1], task->regions[1], FID_DATA, ctx, runtime,
      false/*readOutput*/);
  TensorAccessorR<float, 4> acc_kernel(
      regions[2], task->regions[2], FID_DATA, ctx, runtime);
  const float* acc_bias_ptr = NULL;
  if (m->use_bias) { 
    TensorAccessorR<float, 1> acc_bias(
        regions[3], task->regions[3], FID_DATA, ctx, runtime);
    acc_bias_ptr = acc_bias.ptr;
  }

  //printf("fwdAlgo(%d), bwdFilterALgo(%d), bwdDataAlgo(%d)\n", (int)m->fwdAlgo,(int) m->bwdFilterAlgo,(int) m->bwdDataAlgo);
  cudaEvent_t t_start, t_end;
  if (m->profiling) {
    cudaEventCreate(&t_start);
    cudaEventCreate(&t_end);
    cudaEventRecord(t_start);
  }

#ifndef DISABLE_LEGION_CUDA_HIJACK
  cudaStream_t stream;
  checkCUDA(cudaStreamCreate(&stream));
  checkCUDNN(cudnnSetStream(m->handle.dnn, stream));
#endif
  Conv2D::forward_kernel(m, acc_input.ptr, acc_output.ptr, acc_kernel.ptr, acc_bias_ptr);
  if (m->profiling) {
    cudaEventRecord(t_end);
    checkCUDA(cudaEventSynchronize(t_end));
    //print_tensor<4, float>(acc_input.ptr, acc_input.rect, "[Conv2D:forward:input]");
    //print_tensor<4, float>(acc_kernel.ptr, acc_kernel.rect, "[Conv2D:forward:kernel]");
    //print_tensor<1, float>(acc_bias.ptr, acc_bias.rect, "[Conv2D:forward:bias]");
    //print_tensor<4, float>(acc_output.ptr, acc_output.rect, "[Conv2D:forward:output]");
    float elapsed = 0;
    checkCUDA(cudaEventElapsedTime(&elapsed, t_start, t_end));
    cudaEventDestroy(t_start);
    cudaEventDestroy(t_end);
    printf("%s [Conv2D] forward time (CF) = %.2fms\n", m->op_name, elapsed);
  }
}

__host__
void Conv2D::forward(const FFModel& ff)
{
  ArgumentMap argmap;
  Context ctx = ff.config.lg_ctx;
  Runtime* runtime = ff.config.lg_hlr;
  Rect<4> rect = runtime->get_index_space_domain(ctx, task_is);
  int idx = 0;
  for (PointInRectIterator<4> it(rect); it(); it++) {
    OpMeta* mp = meta[idx++];
    argmap.set_point(*it, TaskArgument(&mp, sizeof(OpMeta*)));
  }
  IndexLauncher launcher(CONV2D_FWD_TASK_ID, task_is,
                         TaskArgument(NULL, 0), argmap,
                         Predicate::TRUE_PRED, false/*must*/, 0/*mapper_id*/,
                         FFConfig::get_hash_id(std::string(name)));
  launcher.add_region_requirement(
      RegionRequirement(input_lps[0], 0/*projection id*/,
                        READ_ONLY, EXCLUSIVE, inputs[0]->region));
  launcher.add_field(0, FID_DATA);
  launcher.add_region_requirement(
      RegionRequirement(outputs[0]->part, 0/*projection id*/,
                        WRITE_ONLY, EXCLUSIVE, outputs[0]->region));
  launcher.add_field(1, FID_DATA);
  launcher.add_region_requirement(
      RegionRequirement(weights[0]->part, 0/*projection id*/,
                        READ_ONLY, EXCLUSIVE, weights[0]->region));
  launcher.add_field(2, FID_DATA);
  if (use_bias) {
    launcher.add_region_requirement(
        RegionRequirement(weights[1]->region, 0/*projection id*/,
                          READ_ONLY, EXCLUSIVE, weights[1]->region));
    launcher.add_field(3, FID_DATA);
  }
  runtime->execute_index_space(ctx, launcher);
}

/*static*/
void Conv2D::backward_kernel(const Conv2DMeta* m,
                             const float* input_ptr,
                             float* input_grad_ptr,
                             const float* output_ptr,
                             float* output_grad_ptr,
                             const float* kernel_ptr,
                             float* kernel_grad_ptr,
                             float* bias_grad_ptr)
{
  float alpha = 1.0f;
  //float beta = 0.0f;
  if (m->relu) {
    cudnnDataType_t dataType;
    int n, c, h, w, nStride, cStride, hStride, wStride;
    checkCUDNN(cudnnGetTensor4dDescriptor(m->outputTensor, &dataType,
        &n, &c, &h, &w, &nStride, &cStride, &hStride, &wStride));
    reluBackward<<<GET_BLOCKS(n*c*h*w), CUDA_NUM_THREADS>>>(output_grad_ptr, output_ptr, n*c*h*w);
  }
  // Compute filter gradiant
  // NOTE: we use alpha for kernel_grad to accumulate gradients
  checkCUDNN(cudnnConvolutionBackwardFilter(m->handle.dnn, &alpha,
                                            m->inputTensor, input_ptr,
                                            m->outputTensor, output_grad_ptr,
                                            m->convDesc, m->bwdFilterAlgo,
                                            m->handle.workSpace, m->handle.workSpaceSize,
                                            &alpha, m->filterDesc, kernel_grad_ptr));
  // Compute bias gradiant
  // NOTE: we use alpha for bias_grad to accumulate gradients
  if (bias_grad_ptr != NULL) {
    checkCUDNN(cudnnConvolutionBackwardBias(m->handle.dnn, &alpha,
                                            m->outputTensor, output_grad_ptr,
                                            &alpha, m->biasTensor, bias_grad_ptr));
                                          }
  // Compute data gradiant
  // NOTE: we use alpha for input_grad to accumulate gradients
  checkCUDNN(cudnnConvolutionBackwardData(m->handle.dnn, &alpha,
                                          m->filterDesc, kernel_ptr,
                                          m->outputTensor, output_grad_ptr,
                                          m->convDesc, m->bwdDataAlgo,
                                          m->handle.workSpace, m->handle.workSpaceSize,
                                          &alpha, m->inputTensor, input_grad_ptr));
}

/*
  regions[0](I): input
  regions[1](I/O): input_grad
  regions[2](I): output
  regions[3](I/O): output_grad
  regions[4](I): filter
  regions[5](I/O): filter_grad
  regions[6](I/O): bias_grad
*/
__host__
void Conv2D::backward_task(const Task *task,
                           const std::vector<PhysicalRegion> &regions,
                           Context ctx, Runtime *runtime)
{
  //Conv2D* conv = (Conv2D*) task->args;
  const Conv2DMeta* m = *((Conv2DMeta**) task->local_args);
  assert(regions.size() == (6 + int(m->use_bias)));
  assert(task->regions.size() == (6 + int(m->use_bias)));
  TensorAccessorR<float, 4> acc_input(
      regions[0], task->regions[0], FID_DATA, ctx, runtime);
  TensorAccessorW<float, 4> acc_input_grad(
      regions[1], task->regions[1], FID_DATA, ctx, runtime,
      true/*readOutput*/);
  TensorAccessorR<float, 4> acc_output(
      regions[2], task->regions[2], FID_DATA, ctx, runtime);
  TensorAccessorW<float, 4> acc_output_grad(
      regions[3], task->regions[3], FID_DATA, ctx, runtime,
      true/*readOutput*/);
  TensorAccessorR<float, 4> acc_kernel(
      regions[4], task->regions[4], FID_DATA, ctx, runtime);
  TensorAccessorW<float, 4> acc_kernel_grad(
      regions[5], task->regions[5], FID_DATA, ctx, runtime,
      true/*readOutput*/);
  float* acc_bias_grad_ptr = NULL;
  if (m->use_bias) { 
    TensorAccessorW<float, 1> acc_bias_grad(
        regions[6], task->regions[6], FID_DATA, ctx, runtime,
        true/*readOutput*/);
    acc_bias_grad_ptr = static_cast<float*>(acc_bias_grad.ptr);
  }
  

  cudaEvent_t t_start, t_end;
  if (m->profiling) {
    cudaEventCreate(&t_start);
    cudaEventCreate(&t_end);
    cudaEventRecord(t_start);
  }

#ifndef DISABLE_LEGION_CUDA_HIJACK
  cudaStream_t stream;
  checkCUDA(cudaStreamCreate(&stream));
  checkCUDNN(cudnnSetStream(m->handle.dnn, stream));
#endif
  Conv2D::backward_kernel(m, acc_input.ptr, acc_input_grad.ptr,
                          acc_output.ptr, acc_output_grad.ptr,
                          acc_kernel.ptr, acc_kernel_grad.ptr,
                          acc_bias_grad_ptr);
  if (m->profiling) {
    cudaEventRecord(t_end);
    checkCUDA(cudaEventSynchronize(t_end));
    float elapsed = 0;
    checkCUDA(cudaEventElapsedTime(&elapsed, t_start, t_end));
    cudaEventDestroy(t_start);
    cudaEventDestroy(t_end);
    printf("%s [Conv2D] backward time = %.2fms\n", m->op_name, elapsed);
    //print_tensor<4, float>(acc_output_grad.ptr, acc_output_grad.rect, "[Conv2D:backward:output_grad]");
    //print_tensor<4, float>(acc_kernel_grad.ptr, acc_kernel_grad.rect, "[Conv2D:backward:kernel_grad]");
    //print_tensor<1, float>(acc_bias_grad.ptr, acc_bias_grad.rect, "[Conv2D:backward:bias_grad]");
    //print_tensor<4, float>(acc_input_grad.ptr, acc_input_grad.rect, "[Conv2D:backward:input_grad]");
  }
}

__host__
void Conv2D::backward(const FFModel& ff)
{
  ArgumentMap argmap;
  Context ctx = ff.config.lg_ctx;
  Runtime* runtime = ff.config.lg_hlr;
  Rect<4> rect = runtime->get_index_space_domain(ctx, task_is);
  int idx = 0;
  for (PointInRectIterator<4> it(rect); it(); it++) {
    OpMeta* mp = meta[idx++];
    argmap.set_point(*it, TaskArgument(&mp, sizeof(OpMeta*)));
  }

  IndexLauncher launcher(CONV2D_BWD_TASK_ID, task_is,
                         TaskArgument(NULL, 0), argmap,
                         Predicate::TRUE_PRED, false/*must*/, 0/*mapper_id*/,
                         FFConfig::get_hash_id(std::string(name)));
  // regions[0](I): input
  launcher.add_region_requirement(
      RegionRequirement(input_lps[0], 0/*projection id*/,
                        READ_ONLY, EXCLUSIVE, inputs[0]->region));
  launcher.add_field(0, FID_DATA);
  // regions[1](I/O): input_grad
  launcher.add_region_requirement(
      RegionRequirement(inputs[0]->part_grad, 0/*projection id*/,
                        READ_WRITE, EXCLUSIVE, inputs[0]->region_grad));
  launcher.add_field(1, FID_DATA);
  // regions[2](I): output
  launcher.add_region_requirement(
      RegionRequirement(outputs[0]->part, 0/*projection id*/,
                        READ_ONLY, EXCLUSIVE, outputs[0]->region));
  launcher.add_field(2, FID_DATA);
  // regions[3](I/O): output_grad
  launcher.add_region_requirement(
      RegionRequirement(outputs[0]->part_grad, 0/*projection id*/,
                        READ_WRITE, EXCLUSIVE, outputs[0]->region_grad));
  launcher.add_field(3, FID_DATA);
  // regions[4](I): filter
  launcher.add_region_requirement(
      RegionRequirement(weights[0]->part, 0/*projection id*/,
                        READ_ONLY, EXCLUSIVE, weights[0]->region));
  launcher.add_field(4, FID_DATA);
  // regions[5](I/O): filter_grad
  launcher.add_region_requirement(
      RegionRequirement(weights[0]->part_grad, 0/*projection id*/,
                        READ_WRITE, EXCLUSIVE, weights[0]->region_grad));
  launcher.add_field(5, FID_DATA);
  if (use_bias) {
    // regions[6](I/O): bias_grad
    launcher.add_region_requirement(
        RegionRequirement(weights[1]->part_grad, 0/*projection id*/,
                          READ_WRITE, EXCLUSIVE, weights[1]->region_grad));
    launcher.add_field(6, FID_DATA);
  }
  FutureMap fm = runtime->execute_index_space(ctx, launcher);
  // TODO: remove this line
  //if (first_layer)
    //fm.wait_all_results();
}

#ifdef DEADCODE
/*
  regions[0](I/O): filter
  regions[1](I): filter_grad
  regions[2](I/O): bias
  regions[3](I): bias_grad
*/
__host__
void Conv2D::update_task(const Task *task,
                         const std::vector<PhysicalRegion> &regions,
                         Context ctx, Runtime *runtime)
{
  assert(regions.size() == 4);
  assert(task->regions.size() == 4);
  const Conv2D* conv = (Conv2D*) task->args;
  const AccessorRW<float, 1> acc_filter(regions[0], FID_DATA);
  const AccessorRO<float, 1> acc_filter_grad(regions[1], FID_DATA);
  const AccessorRW<float, 1> acc_bias(regions[2], FID_DATA);
  const AccessorRO<float, 1> acc_bias_grad(regions[3], FID_DATA);
  Rect<1> rect_filter, rect_filter_grad, rect_bias, rect_bias_grad;
  rect_filter =
    runtime->get_index_space_domain(ctx, task->regions[0]->region.get_index_space());
  rect_filter_grad =
    runtime->get_index_space_domain(ctx, task->regions[1]->region.get_index_space());
  rect_bias =
    runtime->get_index_space_domain(ctx, task->regions[2]->region.get_index_space());
  rect_bias_grad =
    runtime->get_index_space_domain(ctx, task->regions[3]->region.get_index_space());
  size_t filter_size = rect_filter.volume();
  size_t bias_size = rect_bias.volume();
  assert(filter_size == conv->in_channels * conv->out_channels
                        * conv->kernel_w * conv->kernel_h);
  assert(bias_size == conv->out_channels);
  assert(filter_size * conv->num_replica == rect_filter_grad.volume());
  assert(bias_size * conv->num_replica == rect_bias_grad.volume());
  assert(acc_filter.accessor.is_dense_arbitrary(rect_filter));
  assert(acc_filter_grad.accessor.is_dense_arbitrary(rect_filter_grad));
  assert(acc_bias.accessor.is_dense_arbitrary(rect_bias));
  assert(acc_bias_grad.accessor.is_dense_arbitrary(rect_bias_grad));
  float *filter_ptr = acc_filter.ptr(rect_filter.lo);
  const float *filter_grad_ptr = acc_filter_grad.ptr(rect_filter_grad.lo);
  float *bias_ptr = acc_bias.ptr(rect_bias.lo);
  const float *bias_grad_ptr = acc_bias_grad.ptr(rect_bias_grad.lo);
  updateGAS(filter_ptr, filter_grad_ptr, filter_size,
            conv->num_replica, conv->learning_rate);
  updateGAS(bias_ptr, bias_grad_ptr, bias_size,
            conv->num_replica, conv->learning_rate);
}

__host__
void Conv2D::update(const FFModel& ff)
{
  // Synchronize the learning rate
  learning_rate = ff.config.learningRate;
  assert(num_replica > 0);
  // Only aggregate parameters if more than one replica
  if (num_replica > 1) {
    Context ctx = ff.config.lg_ctx;
    Runtime* runtime = ff.config.lg_hlr;
    TaskLauncher launcher(CONV2D_UPD_TASK_ID, TaskArgument(this, sizeof(Conv2D)));
    launcher.add_region_requirement(
      RegionRequirement(locals[0]->region, READ_WRITE, EXCLUSIVE, locals[0]->region));
    launcher.add_field(0, FID_DATA);
    launcher.add_region_requirement(
      RegionRequirement(locals[0]->region_grad, READ_ONLY, EXCLUSIVE, locals[0]->region_grad));
    launcher.add_field(1, FID_DATA);
    launcher.add_region_requirement(
      RegionRequirement(locals[1]->region, READ_WRITE, EXCLUSIVE, locals[1]->region));
    launcher.add_field(2, FID_DATA);
    launcher.add_region_requirement(
      RegionRequirement(locals[1]->region_grad, READ_ONLY, EXCLUSIVE, locals[1]->region_grad));
    launcher.add_field(3, FID_DATA);
    runtime->execute_task(ctx, launcher);
  }
}
#endif

/*
__host__
Parameter* Conv2D::get_parameter(int index)
{
  if (index == 0) {
    return &weights[0];
  } else if (index == 1) {
    return &weights[1];
  } else {
    assert(0);
    return NULL;
  }
}*/

__host__
void Conv2D::print_layer(const FFModel& ff)
{
  printf("conv2d layer\n");
  Context ctx = ff.config.lg_ctx;
  Runtime* runtime = ff.config.lg_hlr;
#if 0
  TaskLauncher launcher(CONV2D_PRINT_TASK_ID, TaskArgument(NULL, 0));
  launcher.add_region_requirement(
    RegionRequirement(kernel->region, READ_ONLY, EXCLUSIVE, kernel->region));
  launcher.add_field(0, FID_DATA);
  launcher.add_region_requirement(
    RegionRequirement(bias->region, READ_ONLY, EXCLUSIVE, bias->region));
  launcher.add_field(1, FID_DATA);
  Future fu = runtime->execute_task(ctx, launcher);
  fu.wait();
#else
  RegionRequirement kernel_req(weights[0]->region, READ_WRITE, EXCLUSIVE, weights[0]->region);
  kernel_req.add_field(FID_DATA);
  InlineLauncher kernel_launcher(kernel_req);
  PhysicalRegion kernel_region = runtime->map_region(ctx, kernel_launcher);
  kernel_region.wait_until_valid();

/*
  RegionRequirement kernel_grad_req(kernel->region_grad, READ_WRITE, EXCLUSIVE, kernel->region_grad);
  kernel_grad_req.add_field(FID_DATA);
  InlineLauncher kernel_grad_launcher(kernel_grad_req);
  PhysicalRegion kernel_grad_region = runtime->map_region(ctx, kernel_grad_launcher);
  kernel_grad_region.wait_until_valid();
*/
  RegionRequirement bias_req(weights[1]->region, READ_WRITE, EXCLUSIVE, weights[1]->region);
  bias_req.add_field(FID_DATA);
  InlineLauncher bias_launcher(bias_req);
  PhysicalRegion bias_region = runtime->map_region(ctx, bias_launcher);
  bias_region.wait_until_valid();
/*
  RegionRequirement bias_grad_req(bias->region_grad, READ_WRITE, EXCLUSIVE, bias->region_grad);
  bias_grad_req.add_field(FID_DATA);
  InlineLauncher bias_grad_launcher(bias_grad_req);
  PhysicalRegion bias_grad_region = runtime->map_region(ctx, bias_grad_launcher);
  bias_grad_region.wait_until_valid();
  */
  TensorAccessorW<float, 4> acc_kernel(kernel_region, kernel_req, FID_DATA, ctx, runtime, true);
//  const AccessorRW<float, 1> acc_kernel_grad(kernel_grad_region, FID_DATA);
  TensorAccessorW<float, 1> acc_bias(bias_region, bias_req, FID_DATA, ctx, runtime, true);
  //const AccessorRW<float, 1> acc_bias_grad(bias_grad_region, FID_DATA);

  const float *kernel_ptr = acc_kernel.ptr;
  //float *kernel_grad_ptr = acc_kernel_grad.ptr;
  const float *bias_ptr = acc_bias.ptr;
  //float *bias_grad_ptr = acc_bias_grad.ptr;

  size_t kernel_size = acc_kernel.rect.volume();
  int kernel_dim1 = acc_kernel.rect.hi[0] - acc_kernel.rect.lo[0] + 1;
  int kernel_dim2 = acc_kernel.rect.hi[1] - acc_kernel.rect.lo[1] + 1;
  int kernel_dim3 = acc_kernel.rect.hi[2] - acc_kernel.rect.lo[2] + 1;
  int kernel_dim4 = acc_kernel.rect.hi[3] - acc_kernel.rect.lo[3] + 1;
  //size_t kernel_grad_size = rect_kernel_grad.volume();
  size_t bias_size = acc_bias.rect.volume();
  //size_t bias_grad_size = rect_bias_grad.volume();
  printf("kernel, %p, %zu, [%d, %d, %d, %d]\n", kernel_ptr, kernel_size, kernel_dim1, kernel_dim2, kernel_dim3, kernel_dim4);
  //printf("kernel_grad, %d\n", kernel_grad_size);
  printf("bias, %p, %zu\n", bias_ptr, bias_size);
  //printf("bias_grad, %d\n", bias_grad_size);


  for (int i = 0; i < bias_size; i++) {
    printf("%f ", bias_ptr[i]);
  }
  printf("\n");

/*
  for (int i = 0; i < bias_grad_size; i++) {
    printf("%f ", bias_grad_ptr);
    bias_grad_ptr ++;
  }
  printf("\n");*/

  for (int i = 0; i < kernel_size; i++) {
    printf("%f ", kernel_ptr[i]);
  }
  printf("\n");

/*
  for (int i = 0; i < kernel_grad_size; i++) {
    printf("%f ", kernel_grad_ptr);
    kernel_grad_ptr ++;
  }
  printf("\n");
  */
  runtime->unmap_region(ctx, kernel_region);
 // runtime->unmap_region(ctx, kernel_grad_region);
  runtime->unmap_region(ctx, bias_region);
//  runtime->unmap_region(ctx, bias_grad_region);
#endif
}

cudnnConvolutionFwdAlgo_t
selectConvolutionForwardAlgorithm(cudnnHandle_t handle,
                                  const cudnnTensorDescriptor_t xDesc, const void* x,
                                  const cudnnFilterDescriptor_t wDesc, const void* w,
                                  const cudnnConvolutionDescriptor_t convDesc,
                                  void* workSpace, size_t workSpaceSize,
                                  const cudnnTensorDescriptor_t yDesc, void* y)
{
  const int reqAlgCnt = 8;
  int cnt = 0;
  cudnnConvolutionFwdAlgoPerf_t perfResults[reqAlgCnt];
  checkCUDNN(cudnnFindConvolutionForwardAlgorithmEx(
      handle, xDesc, x, wDesc, w, convDesc, yDesc, y,
      reqAlgCnt, &cnt, perfResults, workSpace, workSpaceSize));
  assert(cnt > 0);
  checkCUDNN(perfResults[0].status);
  printf("forwardAlgo(%d) time(%.2lf)\n", perfResults[0].algo, perfResults[0].time);
  return perfResults[0].algo;
}

cudnnConvolutionBwdFilterAlgo_t
selectConvolutionBackwardFilterAlgorithm(cudnnHandle_t handle,
                                         const cudnnTensorDescriptor_t xDesc, const void* x,
                                         const cudnnTensorDescriptor_t dyDesc, const void* dy,
                                         const cudnnConvolutionDescriptor_t convDesc,
                                         void* workSpace, size_t workSpaceSize,
                                         const cudnnFilterDescriptor_t dwDesc, void* dw)
{
  const int reqAlgCnt = 8;
  int cnt = 0;
  cudnnConvolutionBwdFilterAlgoPerf_t perfResults[reqAlgCnt];
  checkCUDNN(cudnnFindConvolutionBackwardFilterAlgorithmEx(
      handle, xDesc, x, dyDesc, dy, convDesc, dwDesc, dw,
      reqAlgCnt, &cnt, perfResults, workSpace, workSpaceSize));
  assert(cnt > 0);
  checkCUDNN(perfResults[0].status);
  printf("bwdFilterAlgo(%d) time(%.2lf)\n", perfResults[0].algo, perfResults[0].time);
  return perfResults[0].algo;
}

cudnnConvolutionBwdDataAlgo_t
selectConvolutionBackwardDataAlgorithm(cudnnHandle_t handle,
                                       const cudnnFilterDescriptor_t wDesc, const void* w,
                                       const cudnnTensorDescriptor_t dyDesc, const void* dy,
                                       const cudnnConvolutionDescriptor_t convDesc,
                                       void* workSpace, size_t workSpaceSize,
                                       const cudnnTensorDescriptor_t dxDesc, void* dx)
{
  const int reqAlgCnt = 8;
  int cnt = 0;
  cudnnConvolutionBwdDataAlgoPerf_t perfResults[reqAlgCnt];
  checkCUDNN(cudnnFindConvolutionBackwardDataAlgorithmEx(
      handle, wDesc, w, dyDesc, dy, convDesc, dxDesc, dx,
      reqAlgCnt, &cnt, perfResults, workSpace, workSpaceSize));
  assert(cnt > 0);
  checkCUDNN(perfResults[0].status);
  printf("bwdDataAlgo(%d) time(%.2lf)\n", perfResults[0].algo, perfResults[0].time);
  return perfResults[0].algo;
}

Conv2DMeta::Conv2DMeta(FFHandler handler)
: OpMeta(handler)
{
  checkCUDNN(cudnnCreateTensorDescriptor(&inputTensor));
  checkCUDNN(cudnnCreateTensorDescriptor(&biasTensor));
  checkCUDNN(cudnnCreateTensorDescriptor(&outputTensor));
  checkCUDNN(cudnnCreateFilterDescriptor(&filterDesc));
  checkCUDNN(cudnnCreateConvolutionDescriptor(&convDesc));
  checkCUDNN(cudnnCreateActivationDescriptor(&actiDesc));
}

bool Conv2D::measure_operator_cost(Simulator* sim,
                                   const ParallelConfig& pc,
                                   CostMetrics& cost_metrics)
{
  TensorBase sub_output, sub_input;
  if(!outputs[0]->get_output_sub_tensor(pc, sub_output, OP_CONV2D))
    return false;
  if(!inputs[0]->get_input_sub_tensor(pc, sub_input, OP_CONV2D))
    return false;
  int input_w = sub_input.adim[0];
  int input_h = sub_input.adim[1];
  int input_c = sub_input.adim[2];
  int input_n = sub_input.adim[3];
  int output_w = sub_output.adim[0];
  int output_h = sub_output.adim[1];
  int output_c = sub_output.adim[2];
  int output_n = sub_output.adim[3];
  int pad_h = ((output_h - 1) * stride_h + kernel_h - input_h + 1) / 2;
  int pad_w = ((output_w - 1) * stride_w + kernel_w - input_w + 1) / 2;

  Conv2DMeta* m = sim->conv2d_meta;
  m->relu = activation == AC_MODE_RELU;
  checkCUDNN(cudnnSetTensor4dDescriptor(m->inputTensor, CUDNN_TENSOR_NCHW,
      CUDNN_DATA_FLOAT, input_n, input_c, input_h, input_w));
  checkCUDNN(cudnnSetTensor4dDescriptor(m->biasTensor, CUDNN_TENSOR_NCHW,
      CUDNN_DATA_FLOAT, 1, output_c, 1, 1));
  // require input_c is divisible by groups
  assert(input_c % groups == 0);
  checkCUDNN(cudnnSetFilter4dDescriptor(m->filterDesc, CUDNN_DATA_FLOAT,
      CUDNN_TENSOR_NCHW, output_c, input_c / groups, kernel_h, kernel_w));
  checkCUDNN(cudnnSetConvolution2dDescriptor(m->convDesc, pad_h, pad_w,
      stride_h, stride_w, 1/*dilationH*/, 1/*dilationW*/,
      CUDNN_CROSS_CORRELATION, CUDNN_DATA_FLOAT));

  checkCUDNN(cudnnSetConvolutionGroupCount(m->convDesc, groups));
  if (m->handle.allowTensorOpMathConversion) {
    checkCUDNN(cudnnSetConvolutionMathType(m->convDesc, CUDNN_TENSOR_OP_MATH_ALLOW_CONVERSION));
  } else {
    checkCUDNN(cudnnSetConvolutionMathType(m->convDesc, CUDNN_TENSOR_OP_MATH));
  }
  int n, c, h, w;
  checkCUDNN(cudnnGetConvolution2dForwardOutputDim(m->convDesc,
      m->inputTensor, m->filterDesc, &n, &c, &h, &w));
  assert(n == output_n);
  assert(c == output_c);
  assert(h == output_h);
  assert(w == output_w);
  checkCUDNN(cudnnSetActivationDescriptor(m->actiDesc, CUDNN_ACTIVATION_RELU,
      CUDNN_NOT_PROPAGATE_NAN, 0.0));
  checkCUDNN(cudnnSetTensor4dDescriptor(m->outputTensor, CUDNN_TENSOR_NCHW,
      CUDNN_DATA_FLOAT, n, c, h, w));
  // allocate tensors in simulator
  sim->free_all();
  float* input_ptr = (float*)sim->allocate(sub_input.get_volume(), DT_FLOAT);
  assert(input_ptr != NULL);
  float *output_ptr = (float*)sim->allocate(sub_output.get_volume(), DT_FLOAT);
  assert(output_ptr != NULL);
  float* weight_ptr = (float*)sim->allocate((size_t)output_c * input_c * kernel_h * kernel_w / groups, DT_FLOAT);
  assert(weight_ptr != NULL);
  float* bias_ptr = (float*)sim->allocate(output_c, DT_FLOAT);
  assert(bias_ptr != NULL);

  // compute memory usage
  // Assume:
  //   1. all memory allocations use Simulator::allocate
  //   2. we call Simulator::free_all before measure an operator
  // Therefore, the memory usage of an operator is sim->offset
  cost_metrics.memory_requirement = (size_t)sim->offset;

  // select forward algorithm
  {
    const int reqAlgCnt = 8;
    int cnt = 0;
    cudnnConvolutionFwdAlgoPerf_t perfResults[reqAlgCnt];
    checkCUDNN(cudnnFindConvolutionForwardAlgorithmEx(
        m->handle.dnn, m->inputTensor, input_ptr,
        m->filterDesc, weight_ptr, m->convDesc, m->outputTensor, output_ptr,
        reqAlgCnt, &cnt, perfResults,
        m->handle.workSpace, m->handle.workSpaceSize));
    assert(cnt > 0);
    checkCUDNN(perfResults[0].status);
    cost_metrics.forward_time = perfResults[0].time;
    //for (int i = 0; i < cnt; i++)
    //  printf("conv forward: algo(%d) time(%.4lf)\n", perfResults[i].algo, perfResults[i].time);
  }
  // select forward algorithm
  {
    const int reqAlgCnt = 8;
    int cnt = 0;
    cudnnConvolutionBwdFilterAlgoPerf_t perfResults[reqAlgCnt];
    checkCUDNN(cudnnFindConvolutionBackwardFilterAlgorithmEx(
        m->handle.dnn, m->inputTensor, input_ptr,
        m->outputTensor, output_ptr, m->convDesc, m->filterDesc, weight_ptr,
        reqAlgCnt, &cnt, perfResults,
        m->handle.workSpace, m->handle.workSpaceSize));
    assert(cnt > 0);
    checkCUDNN(perfResults[0].status);
    cost_metrics.backward_time = perfResults[0].time;
  }
  {
    const int reqAlgCnt = 8;
    int cnt = 0;
    cudnnConvolutionBwdDataAlgoPerf_t perfResults[reqAlgCnt];
    checkCUDNN(cudnnFindConvolutionBackwardDataAlgorithmEx(
        m->handle.dnn, m->filterDesc, weight_ptr,
        m->outputTensor, output_ptr, m->convDesc, m->inputTensor, input_ptr,
        reqAlgCnt, &cnt, perfResults,
        m->handle.workSpace, m->handle.workSpaceSize));
    assert(cnt > 0);
    checkCUDNN(perfResults[0].status);
    cost_metrics.backward_time += perfResults[0].time;
  }
  printf("[Measure Conv2D] name(%s) input(%d %d %d %d) weight(%d %d %d %d) output(%d %d %d %d) stride(%d %d) padding(%d %d) forward_time(%.4lf) backward_time(%.4lf)\n",
         name,
         input_n, input_c, input_h, input_w,
         output_c, input_c / groups, kernel_h, kernel_w,
         output_n, output_c, output_h, output_w,
         stride_h, stride_w,
         padding_h, padding_w,
         cost_metrics.forward_time, cost_metrics.backward_time);
  return true;
}<|MERGE_RESOLUTION|>--- conflicted
+++ resolved
@@ -29,11 +29,7 @@
                        Initializer* bias_initializer,
                        char const *name)
 {
-<<<<<<< HEAD
   assert(input->numDim == 4); /*NCHW*/
-=======
-  assert(input.numDim == 4); /*NCHW*/
->>>>>>> f89335c8
   if (kernel_initializer == NULL) {
     int seed = std::rand();
     kernel_initializer = new GlorotUniform(seed);
@@ -48,26 +44,16 @@
 #endif
   Tensor kernel, bias;
   {
-<<<<<<< HEAD
     const int dims[4] = {outChannels, input->adim[2] / groups, kernelH, kernelW};
-=======
-    const int dims[4] = {outChannels, input.adim[0] / groups, kernelH, kernelW};
->>>>>>> f89335c8
     kernel = create_weight<4>(dims, DT_FLOAT, NULL/*owner_op*/,
         true/*create_grad*/, kernel_initializer, comm_type);
   }
   if (use_bias) {
     const int dims[1] = {outChannels};
     bias = create_weight<1>(dims, DT_FLOAT, NULL/*owner_op*/,
-<<<<<<< HEAD
         true/*create_grad*/, bias_initializer, comm_type);
   } else {
     bias = NULL;
-=======
-        true/*create_grad*/, kernel_initializer, comm_type);
-  } else {
-    bias = Tensor::NO_TENSOR;
->>>>>>> f89335c8
   }
   Conv2D *conv = new Conv2D(*this, input, kernel, bias,
       strideH, strideW, paddingH, paddingW, activation, name);
@@ -80,21 +66,14 @@
 locals[1] = bias
 */
 Conv2D::Conv2D(FFModel& model,
-<<<<<<< HEAD
                const Tensor _input,
                const Tensor _kernel,
                const Tensor _bias,
-=======
-               const Tensor& _input,
-               const Tensor& _kernel,
-               const Tensor& _bias,
->>>>>>> f89335c8
                int _stride_h, int _stride_w,
                int _padding_h, int _padding_w,
                ActiMode _activation,
                const char* name)
 : Op(model, OP_CONV2D, name, _input, _kernel, _bias),
-<<<<<<< HEAD
   in_channels(_input->adim[2]), out_channels(_kernel->adim[3]),
   kernel_h(_kernel->adim[1]), kernel_w(_kernel->adim[0]),
   stride_h(_stride_h), stride_w(_stride_w),
@@ -109,20 +88,6 @@
   } else {
     assert(numInputs == 1);
     assert(numWeights == 2);
-=======
-  in_channels(_input.adim[2]), out_channels(_kernel.adim[3]),
-  kernel_h(_kernel.adim[1]), kernel_w(_kernel.adim[0]),
-  stride_h(_stride_h), stride_w(_stride_w),
-  padding_h(_padding_h), padding_w(_padding_w),
-  groups(_input.adim[2]/_kernel.adim[2]), activation(_activation)
-{
-  assert(_input.numDim == 4);
-  if (_bias == Tensor::NO_TENSOR) {
-    numInputs = 2;
-    use_bias = false;
-  } else {
-    assert(numInputs == 3);
->>>>>>> f89335c8
     use_bias = true;
   }
   // Set output shape
@@ -133,18 +98,10 @@
   int output_c = out_channels;
   int output_n = inputs[0]->adim[3];
   numOutputs = 1;
-<<<<<<< HEAD
   {
     const int dims[4] = {output_n, output_c, output_h, output_w};
     outputs[0] = model.create_tensor<4>(dims, DT_FLOAT, this);
   }
-=======
-  outputs[0].numDim = 4;
-  outputs[0].adim[0] = output_w;
-  outputs[0].adim[1] = output_h;
-  outputs[0].adim[2] = output_c;
-  outputs[0].adim[3] = output_n;
->>>>>>> f89335c8
   // Require input channels is divisible by groups
   assert(in_channels % groups == 0);
 }
@@ -178,7 +135,6 @@
     assert(numWeights == 1);
   }
 }
-#endif
 
 void Conv2D::map_output_tensors(FFModel& model)
 {
