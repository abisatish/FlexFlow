/* Copyright 2020 Stanford
 *
 * Licensed under the Apache License, Version 2.0 (the "License");
 * you may not use this file except in compliance with the License.
 * You may obtain a copy of the License at
 *
 *     http://www.apache.org/licenses/LICENSE-2.0
 *
 * Unless required by applicable law or agreed to in writing, software
 * distributed under the License is distributed on an "AS IS" BASIS,
 * WITHOUT WARRANTIES OR CONDITIONS OF ANY KIND, either express or implied.
 * See the License for the specific language governing permissions and
 * limitations under the License.
 */

#include "model.h"
#include "cuda_helper.h"

Tensor FFModel::conv2d(const Tensor& input,
                       int outChannels,
                       int kernelH, int kernelW,
                       int strideH, int strideW,
                       int paddingH, int paddingW,
                       int groups,
                       ActiMode activation,
                       bool use_bias,
                       const Op* shared_op,
                       Initializer* kernel_initializer,
                       Initializer* bias_initializer)
{
  if (kernel_initializer == NULL) {
    int seed = std::rand();
    kernel_initializer = new GlorotUniform(seed);
  }
  if (bias_initializer == NULL) {
    bias_initializer = new ZeroInitializer();
  }

  assert(input.numDim == 4); /*NCHW*/
  Conv2D *conv = new Conv2D(*this, input, outChannels, kernelH, kernelW,
                            strideH, strideW, paddingH, paddingW, groups, activation,
                            use_bias, shared_op, kernel_initializer, bias_initializer);
  layers.push_back(conv);
  return conv->outputs[0];
}

Conv2D* FFModel::conv2d(int inChannels,
                        int outChannels,
                        int kernelH, int kernelW,
                        int strideH, int strideW,
                        int paddingH, int paddingW,
                        int groups,
                        ActiMode activation,
                        bool use_bias,
                        Initializer* kernel_initializer,
                        Initializer* bias_initializer)
{
  if (kernel_initializer == NULL) {
    int seed = std::rand();
    kernel_initializer = new GlorotUniform(seed);
  }
  if (bias_initializer == NULL) {
    bias_initializer = new ZeroInitializer();
  }

  Conv2D *conv = new Conv2D(*this, inChannels, outChannels, kernelH, kernelW,
                            strideH, strideW, paddingH, paddingW, groups, activation,
                            use_bias, kernel_initializer, bias_initializer);
  layers.push_back(conv);
  return conv;
}

/*
locals[0] = kernel
locals[1] = bias
*/
Conv2D::Conv2D(FFModel& model,
               const Tensor& _input,
               int out_dim,
               int _kernel_h, int _kernel_w,
               int _stride_h, int _stride_w,
               int _padding_h, int _padding_w,
               int _groups,
               ActiMode _activation,
               bool _use_bias,
               const Op* shared_op,
               Initializer* _kernel_initializer,
               Initializer* _bias_initializer)
: Op(model, OP_CONV2D, shared_op, "Conv2D_"+std::to_string(_kernel_h)+std::to_string(_kernel_w), _input),
  in_channels(_input.adim[2]), out_channels(out_dim),
  kernel_h(_kernel_h), kernel_w(_kernel_w),
  stride_h(_stride_h), stride_w(_stride_w),
  padding_h(_padding_h), padding_w(_padding_w),
  groups(_groups), activation(_activation), use_bias(_use_bias),
  kernel_initializer(_kernel_initializer),
  bias_initializer(_bias_initializer),
  profiling(model.config.profiling)
{
  assert(_input.numDim == 4);
  // Set output shape
  int input_w = inputs[0].adim[0];
  int input_h = inputs[0].adim[1];
  int output_w = 1 + (input_w + 2 * padding_w - kernel_w) / stride_w;
  int output_h = 1 + (input_h + 2 * padding_h - kernel_h) / stride_h;
  int output_c = out_channels;
  int output_n = inputs[0].adim[3];
  numOutputs = 1;
  outputs[0].numDim = 4;
  outputs[0].adim[0] = output_w;
  outputs[0].adim[1] = output_h;
  outputs[0].adim[2] = output_c;
  outputs[0].adim[3] = output_n;
  weights[0].numDim = 4;
  weights[0].adim[0] = kernel_w;
  weights[0].adim[1] = kernel_h;
  // Require input channels is divisible by groups
  assert(in_channels % groups == 0);
  weights[0].adim[2] = in_channels / groups;
  weights[0].adim[3] = out_channels;
  numWeights = 1;
  if (use_bias) {
    weights[1].numDim = 1;
    weights[1].adim[0] = out_channels;
    numWeights = 2;
  }
}

Conv2D::Conv2D(FFModel& model,
               int in_dim, int out_dim,
               int _kernel_h, int _kernel_w,
               int _stride_h, int _stride_w,
               int _padding_h, int _padding_w,
               int _groups,
               ActiMode _activation,
               bool _use_bias,
               Initializer* _kernel_initializer,
               Initializer* _bias_initializer)
: Op(model, OP_CONV2D, "Conv2D_"+std::to_string(_kernel_h)+std::to_string(_kernel_w), 1),
  in_channels(in_dim), out_channels(out_dim),
  kernel_h(_kernel_h), kernel_w(_kernel_w),
  stride_h(_stride_h), stride_w(_stride_w),
  padding_h(_padding_h), padding_w(_padding_w),
  groups(_groups), activation(_activation), use_bias(_use_bias),
  kernel_initializer(_kernel_initializer),
  bias_initializer(_bias_initializer),
  profiling(model.config.profiling)
{
}

Tensor Conv2D::init_inout(FFModel& model, const Tensor& _input)
{
  assert(_input.numDim == 4);
  assert(_input.adim[2] == in_channels);
  inputs[0] = _input;
  create_output_and_partition(model);
  return outputs[0];
}

void Conv2D::create_weights(FFModel& model)
{
  // Retrive the task indexspace for the op
  task_is = (IndexSpaceT<4>)model.get_or_create_task_is(4, name);
  // Create kernel
  {
<<<<<<< HEAD
    const int dims[4] = {out_channels, in_channels, kernel_h, kernel_w};
    weights[0] = model.create_conv_weight<4>(this, dims, DT_FLOAT,
        kernel_initializer, true/*create_grad*/, Parameter::NCCL/*comm_type*/);
=======
    const int dims[4] = {out_channels, in_channels / groups, kernel_h, kernel_w};
    weights[0] = model.create_conv_weight<4>(this, dims, (IndexSpaceT<4>)task_is, DT_FLOAT, kernel_initializer);
>>>>>>> 33fbf83b
  }
  // Create bias tensor
  if (use_bias) {
    const int dims[1] = {out_channels};
    weights[1] = model.create_conv_weight<1>(this, dims, DT_FLOAT,
        bias_initializer, true/*create_grad*/, Parameter::NCCL/*comm_type*/);
    assert(numWeights == 2);
  } else {
    assert(numWeights == 1);
  }
}

void Conv2D::create_output_and_partition(FFModel& model)
{
  // Retrive the task indexspace for the op
  std::string pcname = name;
  task_is = IndexSpaceT<4>(model.get_or_create_task_is(4, pcname));

  Context ctx = model.config.lg_ctx;
  Runtime* runtime = model.config.lg_hlr;
  Rect<4> part_rect = runtime->get_index_space_domain(ctx, task_is);
  // Create output tensor
  int input_w = inputs[0].adim[0];
  int input_h = inputs[0].adim[1];
  int output_w = 1 + (input_w + 2 * padding_w - kernel_w) / stride_w;
  int output_h = 1 + (input_h + 2 * padding_h - kernel_h) / stride_h;
  int output_c = out_channels;
  int output_n = inputs[0].adim[3];
  int num_par_w = part_rect.hi[0] - part_rect.lo[0] + 1;
  int num_par_h = part_rect.hi[1] - part_rect.lo[1] + 1;
  int num_par_c = part_rect.hi[2] - part_rect.lo[2] + 1;
  int num_par_n = part_rect.hi[3] - part_rect.lo[3] + 1;
  {
    const int dims[4] = {output_n, output_c, output_h, output_w};
    outputs[0] = model.create_tensor<4>(dims, DT_FLOAT, this);
    outputs[0].owner_op = this;
    outputs[0].owner_idx = 0;
  }
  // Compute partition bound for input
  Rect<4> input_rect = runtime->get_index_partition_color_space(
      ctx, inputs[0].part.get_index_partition());
  // Currently assume we didn't split across the channel dimension
  assert(num_par_c == 1);
  if (input_rect == part_rect) {
    input_lps[0] = inputs[0].part;
    input_grad_lps[0] = inputs[0].part_grad;
  } else {
    model.create_disjoint_partition(
        inputs[0], (IndexSpaceT<4>)task_is, input_lps[0], input_grad_lps[0]);
  }
}

cudnnConvolutionFwdAlgo_t
selectConvolutionForwardAlgorithm(cudnnHandle_t handle,
                                  const cudnnTensorDescriptor_t xDesc, const void* x,
                                  const cudnnFilterDescriptor_t wDesc, const void* w,
                                  const cudnnConvolutionDescriptor_t convDesc,
                                  void* workSpace, size_t workSpaceSize,
                                  const cudnnTensorDescriptor_t yDesc, void* y);
cudnnConvolutionBwdFilterAlgo_t
selectConvolutionBackwardFilterAlgorithm(cudnnHandle_t handle,
                                         const cudnnTensorDescriptor_t xDesc, const void* x,
                                         const cudnnTensorDescriptor_t dyDesc, const void* dy,
                                         const cudnnConvolutionDescriptor_t convDesc,
                                         void* workSpace, size_t workSpaceSize,
                                         const cudnnFilterDescriptor_t dwDesc, void* dw);
cudnnConvolutionBwdDataAlgo_t
selectConvolutionBackwardDataAlgorithm(cudnnHandle_t handle,
                                       const cudnnFilterDescriptor_t wDesc, const void* w,
                                       const cudnnTensorDescriptor_t dyDesc, const void* dy,
                                       const cudnnConvolutionDescriptor_t convDesc,
                                       void* workSpace, size_t workSpaceSize,
                                       const cudnnTensorDescriptor_t dxDesc, void* dx);
/*
  regions[0]: input
  regions[1]: output
  regions[2](I): filter
  regions[3](I): bias
  regions[4](O): filter_grad
  regions[5](O): input_grad
*/
__host__
OpMeta* Conv2D::init_task(const Task *task,
                          const std::vector<PhysicalRegion> &regions,
                          Context ctx, Runtime *runtime)
{
  assert(regions.size() == 6);
  assert(task->regions.size() == 6);
  const Conv2D* conv = (Conv2D*) task->args;
  FFHandler handle = *((const FFHandler*) task->local_args);
  TensorAccessorR<float, 4> acc_input(
      regions[0], task->regions[0], FID_DATA, ctx, runtime);
  TensorAccessorW<float, 4> acc_output(
      regions[1], task->regions[1], FID_DATA, ctx, runtime,
      false/*readOutput*/);
  TensorAccessorR<float, 4> acc_kernel(
      regions[2], task->regions[2], FID_DATA, ctx, runtime);
  TensorAccessorR<float, 1> acc_bias(
      regions[3], task->regions[3], FID_DATA, ctx, runtime);
  TensorAccessorW<float, 4> acc_kernel_grad(
      regions[4], task->regions[4], FID_DATA, ctx, runtime,
      false/*readOutput*/);
  TensorAccessorW<float, 4> acc_input_grad(
      regions[5], task->regions[5], FID_DATA, ctx, runtime,
      false/*readOutput*/);
 
  Conv2DMeta* m = new Conv2DMeta(handle);
  m->relu = conv->activation == AC_MODE_RELU;

  int input_w = acc_input.rect.hi[0] - acc_input.rect.lo[0] + 1;
  int input_h = acc_input.rect.hi[1] - acc_input.rect.lo[1] + 1;
  int input_c = acc_input.rect.hi[2] - acc_input.rect.lo[2] + 1;
  int input_n = acc_input.rect.hi[3] - acc_input.rect.lo[3] + 1;
  int output_w = acc_output.rect.hi[0] - acc_output.rect.lo[0] + 1;
  int output_h = acc_output.rect.hi[1] - acc_output.rect.lo[1] + 1;
  int output_c = acc_output.rect.hi[2] - acc_output.rect.lo[2] + 1;
  int output_n = acc_output.rect.hi[3] - acc_output.rect.lo[3] + 1;
  printf("init conv (input): n(%d) c(%d) h(%d) w(%d)\n",
         input_n, input_c, input_h, input_w);
  printf("init conv (output): n(%d) c(%d) h(%d) w(%d)\n",
          output_n, output_c, output_h, output_w);
  checkCUDNN(cudnnSetTensor4dDescriptor(m->inputTensor,
      CUDNN_TENSOR_NCHW, CUDNN_DATA_FLOAT,
      input_n, input_c, input_h, input_w));
  
  checkCUDNN(cudnnSetTensor4dDescriptor(m->biasTensor,
      CUDNN_TENSOR_NCHW, CUDNN_DATA_FLOAT,
      1, output_c, 1, 1));

  // Require that input_c is divisible by conv->groups
  assert(input_c % conv->groups == 0);
  printf("filterDim: kernel(%d %d) c_in(%d), c_out(%d)\n",
      conv->kernel_h, conv->kernel_w, input_c / conv->groups, output_c);
  checkCUDNN(cudnnSetFilter4dDescriptor(m->filterDesc,
      CUDNN_DATA_FLOAT, CUDNN_TENSOR_NCHW,
      output_c, input_c / conv->groups, conv->kernel_h, conv->kernel_w));

  //printf("convDim: padding(%d %d) stride(%d %d)\n", conv->padding_h, conv->padding_w, conv->stride_h, conv->stride_w);
  int pad_h = ((output_h - 1) * conv->stride_h + conv->kernel_h - input_h + 1) / 2;
  int pad_w = ((output_w - 1) * conv->stride_w + conv->kernel_w - input_w + 1) / 2;
  if (pad_h != conv->padding_h)
    printf("Warning: changing conv_padding_h to satisfy output_h size\n");
  if (pad_w != conv->padding_w)
    printf("Warning: changing conv_padding_w to satisfy output_w size\n");

  checkCUDNN(cudnnSetConvolution2dDescriptor(m->convDesc,
                                             pad_h,//conv->padding_h,
                                             pad_w,//conv->padding_w,
                                             conv->stride_h,
                                             conv->stride_w,
                                             1/*upscale_x*/,
                                             1/*upscale_y*/,
                                             CUDNN_CROSS_CORRELATION,
                                             CUDNN_DATA_FLOAT));
  if (conv->groups != 1) {
    checkCUDNN(cudnnSetConvolutionGroupCount(m->convDesc, conv->groups));
  }
  // enable tensor core when possible
  checkCUDNN(cudnnSetConvolutionMathType(m->convDesc, CUDNN_TENSOR_OP_MATH));
  int n, c, h, w;
  checkCUDNN(cudnnGetConvolution2dForwardOutputDim(m->convDesc,
                                                   m->inputTensor,
                                                   m->filterDesc,
                                                   &n, &c, &h, &w));
  assert(n == output_n);
  assert(c == output_c);
  assert(h == output_h);
  assert(w == output_w);

  checkCUDNN(cudnnSetTensor4dDescriptor(m->outputTensor,
                                        CUDNN_TENSOR_NCHW,
                                        CUDNN_DATA_FLOAT,
                                        n, c, h, w));
  // select forward algorithm
  m->fwdAlgo = selectConvolutionForwardAlgorithm(m->handle.dnn, m->inputTensor, acc_input.ptr,
                                                 m->filterDesc, acc_kernel.ptr, m->convDesc,
                                                 m->handle.workSpace, m->handle.workSpaceSize,
                                                 m->outputTensor, acc_output.ptr);
  // select backward filter algorithm
  m->bwdFilterAlgo = selectConvolutionBackwardFilterAlgorithm(
                         m->handle.dnn, m->inputTensor, acc_input.ptr,
                         m->outputTensor, acc_output.ptr,
                         m->convDesc, m->handle.workSpace, m->handle.workSpaceSize,
                         m->filterDesc, acc_kernel_grad.ptr);
  // select backward data algorithm
  m->bwdDataAlgo = selectConvolutionBackwardDataAlgorithm(
                       m->handle.dnn, m->filterDesc, acc_kernel.ptr,
                       m->outputTensor, acc_output.ptr,
                       m->convDesc, m->handle.workSpace, m->handle.workSpaceSize,
                       m->inputTensor, acc_input_grad.ptr);
  if (m->relu) {
    checkCUDNN(cudnnSetActivationDescriptor(m->actiDesc, CUDNN_ACTIVATION_RELU,
                                            CUDNN_PROPAGATE_NAN, 0.0));
  }
  return m;
}

void Conv2D::init(const FFModel& ff)
{
  ArgumentMap argmap;
  Context ctx = ff.config.lg_ctx;
  Runtime* runtime = ff.config.lg_hlr;
  Rect<4> rect = runtime->get_index_space_domain(ctx, task_is);
  ParallelConfig pc;
  std::string pcname = name;
  ff.config.find_parallel_config(4, pcname, pc);
  int idx = 0;
  for (PointInRectIterator<4> it(rect); it(); it++) {
    FFHandler handle = ff.handlers[pc.device_ids[idx++]];
    argmap.set_point(*it, TaskArgument(&handle, sizeof(FFHandler)));
  }
  IndexLauncher launcher(CONV2D_INIT_TASK_ID, task_is,
                         TaskArgument(this, sizeof(Conv2D)), argmap,
                         Predicate::TRUE_PRED, false/*must*/, 0/*mapper_id*/,
                         FFConfig::get_hash_id(std::string(name)));
  launcher.add_region_requirement(
      RegionRequirement(input_lps[0], 0/*projection id*/,
                        READ_ONLY, EXCLUSIVE, inputs[0].region));
  launcher.add_field(0, FID_DATA);
  launcher.add_region_requirement(
      RegionRequirement(outputs[0].part, 0/*projection id*/,
                        WRITE_ONLY, EXCLUSIVE, outputs[0].region));
  launcher.add_field(1, FID_DATA);
  launcher.add_region_requirement(
      RegionRequirement(weights[0].part, 0/*projection id*/,
                        READ_ONLY, EXCLUSIVE, weights[0].region));
  launcher.add_field(2, FID_DATA);
  launcher.add_region_requirement(
      RegionRequirement(weights[1].part, 0/*projection id*/,
                        READ_ONLY, EXCLUSIVE, weights[1].region));
  launcher.add_field(3, FID_DATA);
  launcher.add_region_requirement(
      RegionRequirement(weights[0].part_grad, 0/*projection id*/,
                        WRITE_ONLY, EXCLUSIVE, weights[0].region_grad));
  launcher.add_field(4, FID_DATA);
  launcher.add_region_requirement(
      RegionRequirement(input_grad_lps[0], 0/*projection id*/,
                        WRITE_ONLY, EXCLUSIVE, inputs[0].region_grad));
  launcher.add_field(5, FID_DATA);
  FutureMap fm = runtime->execute_index_space(ctx, launcher);
  fm.wait_all_results();
  idx = 0;
  for (PointInRectIterator<4> it(rect); it(); it++) {
    meta[idx++] = fm.get_result<OpMeta*>(*it);
  }
}

/*static*/
void Conv2D::forward_kernel(const Conv2DMeta* m,
                            const float* input_ptr,
                            float* output_ptr,
                            const float* filter_ptr,
                            const float* bias_ptr)
{
  float alpha = 1.0f, beta = 0.0f;
  checkCUDNN(cudnnConvolutionForward(m->handle.dnn, &alpha,
                                     m->inputTensor, input_ptr,
                                     m->filterDesc, filter_ptr,
                                     m->convDesc, m->fwdAlgo,
                                     m->handle.workSpace, m->handle.workSpaceSize,
                                     &beta, m->outputTensor, output_ptr));

  checkCUDNN(cudnnAddTensor(m->handle.dnn, &alpha, m->biasTensor,
                            bias_ptr, &alpha, m->outputTensor, output_ptr));
  if (m->relu) {
    checkCUDNN(cudnnActivationForward(m->handle.dnn, m->actiDesc,
                                      &alpha, m->outputTensor, output_ptr,
                                      &beta, m->outputTensor, output_ptr));
  }
}

/*
  regions[0](I): input
  regions[1](O): output
  regions[2](I): filter
  regions[3](I): bias
*/
__host__
void Conv2D::forward_task(const Task *task,
                          const std::vector<PhysicalRegion> &regions,
                          Context ctx, Runtime *runtime)
{
  assert(regions.size() == 4);
  assert(task->regions.size() == 4);
  Conv2D* conv = (Conv2D*) task->args;
  const Conv2DMeta* m = *((Conv2DMeta**) task->local_args);
  TensorAccessorR<float, 4> acc_input(
      regions[0], task->regions[0], FID_DATA, ctx, runtime);
  TensorAccessorW<float, 4> acc_output(
      regions[1], task->regions[1], FID_DATA, ctx, runtime,
      false/*readOutput*/);
  TensorAccessorR<float, 4> acc_kernel(
      regions[2], task->regions[2], FID_DATA, ctx, runtime);
  TensorAccessorR<float, 1> acc_bias(
      regions[3], task->regions[3], FID_DATA, ctx, runtime);

  //printf("fwdAlgo(%d), bwdFilterALgo(%d), bwdDataAlgo(%d)\n", (int)m->fwdAlgo,(int) m->bwdFilterAlgo,(int) m->bwdDataAlgo);
  cudaEvent_t t_start, t_end;
  if (conv->profiling) {
    cudaEventCreate(&t_start);
    cudaEventCreate(&t_end);
    cudaEventRecord(t_start);
  }

#ifndef DISABLE_LEGION_CUDA_HIJACK
  cudaStream_t stream;
  checkCUDA(cudaStreamCreate(&stream));
  checkCUDNN(cudnnSetStream(m->handle.dnn, stream));
#endif
  conv->forward_kernel(m, acc_input.ptr, acc_output.ptr, acc_kernel.ptr, acc_bias.ptr);
  if (conv->profiling) {
    cudaEventRecord(t_end);
    checkCUDA(cudaEventSynchronize(t_end));
    //print_tensor<4, float>(acc_input.ptr, acc_input.rect, "[Conv2D:forward:input]");
    //print_tensor<4, float>(acc_kernel.ptr, acc_kernel.rect, "[Conv2D:forward:kernel]");
    //print_tensor<1, float>(acc_bias.ptr, acc_bias.rect, "[Conv2D:forward:bias]");
    //print_tensor<float>(acc_output.ptr, acc_output.rect.volume(), "[Conv2D:forward:output]");
    float elapsed = 0;
    checkCUDA(cudaEventElapsedTime(&elapsed, t_start, t_end));
    cudaEventDestroy(t_start);
    cudaEventDestroy(t_end);
    printf("Conv2D forward time (CF) = %.2fms\n", elapsed);
  }
}

__host__
void Conv2D::forward(const FFModel& ff)
{
  ArgumentMap argmap;
  Context ctx = ff.config.lg_ctx;
  Runtime* runtime = ff.config.lg_hlr;
  Rect<4> rect = runtime->get_index_space_domain(ctx, task_is);
  int idx = 0;
  for (PointInRectIterator<4> it(rect); it(); it++) {
    OpMeta* mp = meta[idx++];
    argmap.set_point(*it, TaskArgument(&mp, sizeof(OpMeta*)));
  }
  IndexLauncher launcher(CONV2D_FWD_TASK_ID, task_is,
                         TaskArgument(this, sizeof(Conv2D)), argmap,
                         Predicate::TRUE_PRED, false/*must*/, 0/*mapper_id*/,
                         FFConfig::get_hash_id(std::string(name)));
  launcher.add_region_requirement(
      RegionRequirement(input_lps[0], 0/*projection id*/,
                        READ_ONLY, EXCLUSIVE, inputs[0].region));
  launcher.add_field(0, FID_DATA);
  launcher.add_region_requirement(
      RegionRequirement(outputs[0].part, 0/*projection id*/,
                        WRITE_ONLY, EXCLUSIVE, outputs[0].region));
  launcher.add_field(1, FID_DATA);
  launcher.add_region_requirement(
      RegionRequirement(weights[0].part, 0/*projection id*/,
                        READ_ONLY, EXCLUSIVE, weights[0].region));
  launcher.add_field(2, FID_DATA);
  launcher.add_region_requirement(
      RegionRequirement(weights[1].region, 0/*projection id*/,
                        READ_ONLY, EXCLUSIVE, weights[1].region));
  launcher.add_field(3, FID_DATA);
  runtime->execute_index_space(ctx, launcher);
}

/*static*/
void Conv2D::backward_kernel(const Conv2DMeta* m,
                             const float* input_ptr,
                             float* input_grad_ptr,
                             const float* output_ptr,
                             float* output_grad_ptr,
                             const float* kernel_ptr,
                             float* kernel_grad_ptr,
                             float* bias_grad_ptr)
{
  float alpha = 1.0f;
  //float beta = 0.0f;
  if (m->relu) {
    cudnnDataType_t dataType;
    int n, c, h, w, nStride, cStride, hStride, wStride;
    checkCUDNN(cudnnGetTensor4dDescriptor(m->outputTensor, &dataType,
        &n, &c, &h, &w, &nStride, &cStride, &hStride, &wStride));
    reluBackward<<<GET_BLOCKS(n*c*h*w), CUDA_NUM_THREADS>>>(output_grad_ptr, output_ptr, n*c*h*w);
  }
  // Compute filter gradiant
  // NOTE: we use alpha for kernel_grad to accumulate gradients
  checkCUDNN(cudnnConvolutionBackwardFilter(m->handle.dnn, &alpha,
                                            m->inputTensor, input_ptr,
                                            m->outputTensor, output_grad_ptr,
                                            m->convDesc, m->bwdFilterAlgo,
                                            m->handle.workSpace, m->handle.workSpaceSize,
                                            &alpha, m->filterDesc, kernel_grad_ptr));
  // Compute bias gradiant
  // NOTE: we use alpha for bias_grad to accumulate gradients
  checkCUDNN(cudnnConvolutionBackwardBias(m->handle.dnn, &alpha,
                                          m->outputTensor, output_grad_ptr,
                                          &alpha, m->biasTensor, bias_grad_ptr));
  // Compute data gradiant
  // NOTE: we use alpha for input_grad to accumulate gradients
  checkCUDNN(cudnnConvolutionBackwardData(m->handle.dnn, &alpha,
                                          m->filterDesc, kernel_ptr,
                                          m->outputTensor, output_grad_ptr,
                                          m->convDesc, m->bwdDataAlgo,
                                          m->handle.workSpace, m->handle.workSpaceSize,
                                          &alpha, m->inputTensor, input_grad_ptr));
}

/*
  regions[0](I): input
  regions[1](I/O): input_grad
  regions[2](I): output
  regions[3](I/O): output_grad
  regions[4](I): filter
  regions[5](I/O): filter_grad
  regions[6](I/O): bias_grad
*/
__host__
void Conv2D::backward_task(const Task *task,
                           const std::vector<PhysicalRegion> &regions,
                           Context ctx, Runtime *runtime)
{
  assert(regions.size() == 7);
  assert(task->regions.size() == 7);
  Conv2D* conv = (Conv2D*) task->args;
  const Conv2DMeta* m = *((Conv2DMeta**) task->local_args);
  TensorAccessorR<float, 4> acc_input(
      regions[0], task->regions[0], FID_DATA, ctx, runtime);
  TensorAccessorW<float, 4> acc_input_grad(
      regions[1], task->regions[1], FID_DATA, ctx, runtime,
      true/*readOutput*/);
  TensorAccessorR<float, 4> acc_output(
      regions[2], task->regions[2], FID_DATA, ctx, runtime);
  TensorAccessorW<float, 4> acc_output_grad(
      regions[3], task->regions[3], FID_DATA, ctx, runtime,
      true/*readOutput*/);
  TensorAccessorR<float, 4> acc_kernel(
      regions[4], task->regions[4], FID_DATA, ctx, runtime);
  TensorAccessorW<float, 4> acc_kernel_grad(
      regions[5], task->regions[5], FID_DATA, ctx, runtime,
      true/*readOutput*/);
  TensorAccessorW<float, 1> acc_bias_grad(
      regions[6], task->regions[6], FID_DATA, ctx, runtime,
      true/*readOutput*/);

  cudaEvent_t t_start, t_end;
  if (conv->profiling) {
    cudaEventCreate(&t_start);
    cudaEventCreate(&t_end);
    cudaEventRecord(t_start);
  }

#ifndef DISABLE_LEGION_CUDA_HIJACK
  cudaStream_t stream;
  checkCUDA(cudaStreamCreate(&stream));
  checkCUDNN(cudnnSetStream(m->handle.dnn, stream));
#endif
  conv->backward_kernel(m, acc_input.ptr, acc_input_grad.ptr,
                        acc_output.ptr, acc_output_grad.ptr,
                        acc_kernel.ptr, acc_kernel_grad.ptr,
                        acc_bias_grad.ptr);
  if (conv->profiling) {
    cudaEventRecord(t_end);
    checkCUDA(cudaEventSynchronize(t_end));
    float elapsed = 0;
    checkCUDA(cudaEventElapsedTime(&elapsed, t_start, t_end));
    cudaEventDestroy(t_start);
    cudaEventDestroy(t_end);
    printf("Conv2D backward time = %.2fms\n", elapsed);
    //print_tensor<float>(acc_output_grad.ptr, acc_output_grad.rect.volume(), "[Conv2D:backward:output_grad]");
    //print_tensor<float>(acc_kernel_grad.ptr, acc_kernel_grad.rect.volume(), "[Conv2D:backward:kernel_grad]");
    //print_tensor<float>(acc_bias_grad.ptr, acc_bias_grad.rect.volume(), "[Conv2D:backward:bias_grad]");
    //print_tensor<float>(acc_input_grad.ptr, acc_input_grad.rect.volume(), "[Conv2D:backward:input_grad]");
  }
}

__host__
void Conv2D::backward(const FFModel& ff)
{
  ArgumentMap argmap;
  Context ctx = ff.config.lg_ctx;
  Runtime* runtime = ff.config.lg_hlr;
  Rect<4> rect = runtime->get_index_space_domain(ctx, task_is);
  int idx = 0;
  for (PointInRectIterator<4> it(rect); it(); it++) {
    OpMeta* mp = meta[idx++];
    argmap.set_point(*it, TaskArgument(&mp, sizeof(OpMeta*)));
  }

  IndexLauncher launcher(CONV2D_BWD_TASK_ID, task_is,
                         TaskArgument(this, sizeof(Conv2D)), argmap,
                         Predicate::TRUE_PRED, false/*must*/, 0/*mapper_id*/,
                         FFConfig::get_hash_id(std::string(name)));
  // regions[0](I): input
  launcher.add_region_requirement(
      RegionRequirement(input_lps[0], 0/*projection id*/,
                        READ_ONLY, EXCLUSIVE, inputs[0].region));
  launcher.add_field(0, FID_DATA);
  // regions[1](I/O): input_grad
  launcher.add_region_requirement(
      RegionRequirement(inputs[0].part_grad, 0/*projection id*/,
                        READ_WRITE, EXCLUSIVE, inputs[0].region_grad));
  launcher.add_field(1, FID_DATA);
  // regions[2](I): output
  launcher.add_region_requirement(
      RegionRequirement(outputs[0].part, 0/*projection id*/,
                        READ_ONLY, EXCLUSIVE, outputs[0].region));
  launcher.add_field(2, FID_DATA);
  // regions[3](I/O): output_grad
  launcher.add_region_requirement(
      RegionRequirement(outputs[0].part_grad, 0/*projection id*/,
                        READ_WRITE, EXCLUSIVE, outputs[0].region_grad));
  launcher.add_field(3, FID_DATA);
  // regions[4](I): filter
  launcher.add_region_requirement(
      RegionRequirement(weights[0].part, 0/*projection id*/,
                        READ_ONLY, EXCLUSIVE, weights[0].region));
  launcher.add_field(4, FID_DATA);
  // regions[5](I/O): filter_grad
  launcher.add_region_requirement(
      RegionRequirement(weights[0].part_grad, 0/*projection id*/,
                        READ_WRITE, EXCLUSIVE, weights[0].region_grad));
  launcher.add_field(5, FID_DATA);
  // regions[6](I/O): bias_grad
  launcher.add_region_requirement(
      RegionRequirement(weights[1].part_grad, 0/*projection id*/,
                        READ_WRITE, EXCLUSIVE, weights[1].region_grad));
  launcher.add_field(6, FID_DATA);
  FutureMap fm = runtime->execute_index_space(ctx, launcher);
  // TODO: remove this line
  //if (first_layer)
    //fm.wait_all_results();
}

#ifdef DEADCODE
/*
  regions[0](I/O): filter
  regions[1](I): filter_grad
  regions[2](I/O): bias
  regions[3](I): bias_grad
*/
__host__
void Conv2D::update_task(const Task *task,
                         const std::vector<PhysicalRegion> &regions,
                         Context ctx, Runtime *runtime)
{
  assert(regions.size() == 4);
  assert(task->regions.size() == 4);
  const Conv2D* conv = (Conv2D*) task->args;
  const AccessorRW<float, 1> acc_filter(regions[0], FID_DATA);
  const AccessorRO<float, 1> acc_filter_grad(regions[1], FID_DATA);
  const AccessorRW<float, 1> acc_bias(regions[2], FID_DATA);
  const AccessorRO<float, 1> acc_bias_grad(regions[3], FID_DATA);
  Rect<1> rect_filter, rect_filter_grad, rect_bias, rect_bias_grad;
  rect_filter =
    runtime->get_index_space_domain(ctx, task->regions[0].region.get_index_space());
  rect_filter_grad =
    runtime->get_index_space_domain(ctx, task->regions[1].region.get_index_space());
  rect_bias =
    runtime->get_index_space_domain(ctx, task->regions[2].region.get_index_space());
  rect_bias_grad =
    runtime->get_index_space_domain(ctx, task->regions[3].region.get_index_space());
  size_t filter_size = rect_filter.volume();
  size_t bias_size = rect_bias.volume();
  assert(filter_size == conv->in_channels * conv->out_channels
                        * conv->kernel_w * conv->kernel_h);
  assert(bias_size == conv->out_channels);
  assert(filter_size * conv->num_replica == rect_filter_grad.volume());
  assert(bias_size * conv->num_replica == rect_bias_grad.volume());
  assert(acc_filter.accessor.is_dense_arbitrary(rect_filter));
  assert(acc_filter_grad.accessor.is_dense_arbitrary(rect_filter_grad));
  assert(acc_bias.accessor.is_dense_arbitrary(rect_bias));
  assert(acc_bias_grad.accessor.is_dense_arbitrary(rect_bias_grad));
  float *filter_ptr = acc_filter.ptr(rect_filter.lo);
  const float *filter_grad_ptr = acc_filter_grad.ptr(rect_filter_grad.lo);
  float *bias_ptr = acc_bias.ptr(rect_bias.lo);
  const float *bias_grad_ptr = acc_bias_grad.ptr(rect_bias_grad.lo);
  updateGAS(filter_ptr, filter_grad_ptr, filter_size,
            conv->num_replica, conv->learning_rate);
  updateGAS(bias_ptr, bias_grad_ptr, bias_size,
            conv->num_replica, conv->learning_rate);
}

__host__
void Conv2D::update(const FFModel& ff)
{
  // Synchronize the learning rate
  learning_rate = ff.config.learningRate;
  assert(num_replica > 0);
  // Only aggregate parameters if more than one replica
  if (num_replica > 1) {
    Context ctx = ff.config.lg_ctx;
    Runtime* runtime = ff.config.lg_hlr;
    TaskLauncher launcher(CONV2D_UPD_TASK_ID, TaskArgument(this, sizeof(Conv2D)));
    launcher.add_region_requirement(
      RegionRequirement(locals[0].region, READ_WRITE, EXCLUSIVE, locals[0].region));
    launcher.add_field(0, FID_DATA);
    launcher.add_region_requirement(
      RegionRequirement(locals[0].region_grad, READ_ONLY, EXCLUSIVE, locals[0].region_grad));
    launcher.add_field(1, FID_DATA);
    launcher.add_region_requirement(
      RegionRequirement(locals[1].region, READ_WRITE, EXCLUSIVE, locals[1].region));
    launcher.add_field(2, FID_DATA);
    launcher.add_region_requirement(
      RegionRequirement(locals[1].region_grad, READ_ONLY, EXCLUSIVE, locals[1].region_grad));
    launcher.add_field(3, FID_DATA);
    runtime->execute_task(ctx, launcher);
  }
}
#endif

/*
__host__
Parameter* Conv2D::get_parameter(int index)
{
  if (index == 0) {
    return &weights[0];
  } else if (index == 1) {
    return &weights[1];
  } else {
    assert(0);
    return NULL;
  }
}*/

__host__
void Conv2D::print_layer(const FFModel& ff)
{
  printf("conv2d layer\n");  
  Context ctx = ff.config.lg_ctx;
  Runtime* runtime = ff.config.lg_hlr;
#if 0
  TaskLauncher launcher(CONV2D_PRINT_TASK_ID, TaskArgument(NULL, 0));
  launcher.add_region_requirement(
    RegionRequirement(kernel.region, READ_ONLY, EXCLUSIVE, kernel.region));
  launcher.add_field(0, FID_DATA);
  launcher.add_region_requirement(
    RegionRequirement(bias.region, READ_ONLY, EXCLUSIVE, bias.region));
  launcher.add_field(1, FID_DATA);
  Future fu = runtime->execute_task(ctx, launcher);
  fu.wait();
#else
  RegionRequirement kernel_req(weights[0].region, READ_WRITE, EXCLUSIVE, weights[0].region);
  kernel_req.add_field(FID_DATA);
  InlineLauncher kernel_launcher(kernel_req);
  PhysicalRegion kernel_region = runtime->map_region(ctx, kernel_launcher);
  kernel_region.wait_until_valid();

/*  
  RegionRequirement kernel_grad_req(kernel.region_grad, READ_WRITE, EXCLUSIVE, kernel.region_grad);
  kernel_grad_req.add_field(FID_DATA);
  InlineLauncher kernel_grad_launcher(kernel_grad_req);
  PhysicalRegion kernel_grad_region = runtime->map_region(ctx, kernel_grad_launcher);
  kernel_grad_region.wait_until_valid();
*/  
  RegionRequirement bias_req(weights[1].region, READ_WRITE, EXCLUSIVE, weights[1].region);
  bias_req.add_field(FID_DATA);
  InlineLauncher bias_launcher(bias_req);
  PhysicalRegion bias_region = runtime->map_region(ctx, bias_launcher);
  bias_region.wait_until_valid();
/*  
  RegionRequirement bias_grad_req(bias.region_grad, READ_WRITE, EXCLUSIVE, bias.region_grad);
  bias_grad_req.add_field(FID_DATA);
  InlineLauncher bias_grad_launcher(bias_grad_req);
  PhysicalRegion bias_grad_region = runtime->map_region(ctx, bias_grad_launcher);
  bias_grad_region.wait_until_valid();
  */
  TensorAccessorW<float, 4> acc_kernel(kernel_region, kernel_req, FID_DATA, ctx, runtime, true);
//  const AccessorRW<float, 1> acc_kernel_grad(kernel_grad_region, FID_DATA);
  TensorAccessorW<float, 1> acc_bias(bias_region, bias_req, FID_DATA, ctx, runtime, true);
  //const AccessorRW<float, 1> acc_bias_grad(bias_grad_region, FID_DATA);
  
  const float *kernel_ptr = acc_kernel.ptr;
  //float *kernel_grad_ptr = acc_kernel_grad.ptr;
  const float *bias_ptr = acc_bias.ptr;
  //float *bias_grad_ptr = acc_bias_grad.ptr;
  
  size_t kernel_size = acc_kernel.rect.volume();
  int kernel_dim1 = acc_kernel.rect.hi[0] - acc_kernel.rect.lo[0] + 1;
  int kernel_dim2 = acc_kernel.rect.hi[1] - acc_kernel.rect.lo[1] + 1;
  int kernel_dim3 = acc_kernel.rect.hi[2] - acc_kernel.rect.lo[2] + 1;
  int kernel_dim4 = acc_kernel.rect.hi[3] - acc_kernel.rect.lo[3] + 1;
  //size_t kernel_grad_size = rect_kernel_grad.volume();
  size_t bias_size = acc_bias.rect.volume();
  //size_t bias_grad_size = rect_bias_grad.volume();
  printf("kernel, %p, %d, [%d, %d, %d, %d]\n", kernel_ptr, kernel_size, kernel_dim1, kernel_dim2, kernel_dim3, kernel_dim4);
  //printf("kernel_grad, %d\n", kernel_grad_size);
  printf("bias, %p, %d\n", bias_ptr, bias_size);
  //printf("bias_grad, %d\n", bias_grad_size);

  
  for (int i = 0; i < bias_size; i++) {
    printf("%f ", bias_ptr[i]);
  }
  printf("\n");
  
/*  
  for (int i = 0; i < bias_grad_size; i++) {
    printf("%f ", bias_grad_ptr);
    bias_grad_ptr ++;
  }
  printf("\n");*/
  
  for (int i = 0; i < kernel_size; i++) {
    printf("%f ", kernel_ptr[i]);
  }
  printf("\n");
  
/*  
  for (int i = 0; i < kernel_grad_size; i++) {
    printf("%f ", kernel_grad_ptr);
    kernel_grad_ptr ++;
  }
  printf("\n");
  */
  runtime->unmap_region(ctx, kernel_region);
 // runtime->unmap_region(ctx, kernel_grad_region);
  runtime->unmap_region(ctx, bias_region);
//  runtime->unmap_region(ctx, bias_grad_region);
#endif
}

cudnnConvolutionFwdAlgo_t
selectConvolutionForwardAlgorithm(cudnnHandle_t handle,
                                  const cudnnTensorDescriptor_t xDesc, const void* x,
                                  const cudnnFilterDescriptor_t wDesc, const void* w,
                                  const cudnnConvolutionDescriptor_t convDesc,
                                  void* workSpace, size_t workSpaceSize,
                                  const cudnnTensorDescriptor_t yDesc, void* y)
{
  const int reqAlgCnt = 8;
  int cnt = 0;
  cudnnConvolutionFwdAlgoPerf_t perfResults[reqAlgCnt];
  checkCUDNN(cudnnFindConvolutionForwardAlgorithmEx(
      handle, xDesc, x, wDesc, w, convDesc, yDesc, y,
      reqAlgCnt, &cnt, perfResults, workSpace, workSpaceSize));
  assert(cnt > 0);
  checkCUDNN(perfResults[0].status);
  printf("forwardAlgo(%d) time(%.2lf)\n", perfResults[0].algo, perfResults[0].time);
  return perfResults[0].algo;
}

cudnnConvolutionBwdFilterAlgo_t
selectConvolutionBackwardFilterAlgorithm(cudnnHandle_t handle,
                                         const cudnnTensorDescriptor_t xDesc, const void* x,
                                         const cudnnTensorDescriptor_t dyDesc, const void* dy,
                                         const cudnnConvolutionDescriptor_t convDesc,
                                         void* workSpace, size_t workSpaceSize,
                                         const cudnnFilterDescriptor_t dwDesc, void* dw)
{
  const int reqAlgCnt = 8;
  int cnt = 0;
  cudnnConvolutionBwdFilterAlgoPerf_t perfResults[reqAlgCnt];
  checkCUDNN(cudnnFindConvolutionBackwardFilterAlgorithmEx(
      handle, xDesc, x, dyDesc, dy, convDesc, dwDesc, dw,
      reqAlgCnt, &cnt, perfResults, workSpace, workSpaceSize));
  assert(cnt > 0);
  checkCUDNN(perfResults[0].status);
  printf("bwdFilterAlgo(%d) time(%.2lf)\n", perfResults[0].algo, perfResults[0].time);
  return perfResults[0].algo;
}

cudnnConvolutionBwdDataAlgo_t
selectConvolutionBackwardDataAlgorithm(cudnnHandle_t handle,
                                       const cudnnFilterDescriptor_t wDesc, const void* w,
                                       const cudnnTensorDescriptor_t dyDesc, const void* dy,
                                       const cudnnConvolutionDescriptor_t convDesc,
                                       void* workSpace, size_t workSpaceSize,
                                       const cudnnTensorDescriptor_t dxDesc, void* dx)
{
  const int reqAlgCnt = 8;
  int cnt = 0;
  cudnnConvolutionBwdDataAlgoPerf_t perfResults[reqAlgCnt];
  checkCUDNN(cudnnFindConvolutionBackwardDataAlgorithmEx(
      handle, wDesc, w, dyDesc, dy, convDesc, dxDesc, dx,
      reqAlgCnt, &cnt, perfResults, workSpace, workSpaceSize));
  assert(cnt > 0);
  checkCUDNN(perfResults[0].status);
  printf("bwdDataAlgo(%d) time(%.2lf)\n", perfResults[0].algo, perfResults[0].time);
  return perfResults[0].algo;
}

Conv2DMeta::Conv2DMeta(FFHandler handler)
: OpMeta(handler)
{
  checkCUDNN(cudnnCreateTensorDescriptor(&inputTensor));
  checkCUDNN(cudnnCreateTensorDescriptor(&biasTensor));
  checkCUDNN(cudnnCreateTensorDescriptor(&outputTensor));
  checkCUDNN(cudnnCreateFilterDescriptor(&filterDesc));
  checkCUDNN(cudnnCreateConvolutionDescriptor(&convDesc));
  checkCUDNN(cudnnCreateActivationDescriptor(&actiDesc));
}

bool Conv2D::measure_compute_time(Simulator* sim,
                                  const ParallelConfig& pc,
                                  float& forward_time,
                                  float& backward_time)
{
  Tensor sub_output, sub_input;
  if(!outputs[0].get_output_sub_tensor(pc, sub_output, OP_CONV2D))
    return false;
  if(!inputs[0].get_input_sub_tensor(pc, sub_input, OP_CONV2D))
    return false;
  int input_w = sub_input.adim[0];
  int input_h = sub_input.adim[1];
  int input_c = sub_input.adim[2];
  int input_n = sub_input.adim[3];
  int output_w = sub_output.adim[0];
  int output_h = sub_output.adim[1];
  int output_c = sub_output.adim[2];
  int output_n = sub_output.adim[3];
  int pad_h = ((output_h - 1) * stride_h + kernel_h - input_h + 1) / 2;
  int pad_w = ((output_w - 1) * stride_w + kernel_w - input_w + 1) / 2;

  Conv2DMeta* m = sim->conv2d_meta;
  m->relu = activation == AC_MODE_RELU;
  checkCUDNN(cudnnSetTensor4dDescriptor(m->inputTensor, CUDNN_TENSOR_NCHW,
      CUDNN_DATA_FLOAT, input_n, input_c, input_h, input_w));
  checkCUDNN(cudnnSetTensor4dDescriptor(m->biasTensor, CUDNN_TENSOR_NCHW,
      CUDNN_DATA_FLOAT, 1, output_c, 1, 1));
  // require input_c is divisible by groups
  assert(input_c % groups == 0);
  checkCUDNN(cudnnSetFilter4dDescriptor(m->filterDesc, CUDNN_DATA_FLOAT,
      CUDNN_TENSOR_NCHW, output_c, input_c / groups, kernel_h, kernel_w));
  checkCUDNN(cudnnSetConvolution2dDescriptor(m->convDesc, pad_h, pad_w,
      stride_h, stride_w, 1/*dilationH*/, 1/*dilationW*/,
      CUDNN_CROSS_CORRELATION, CUDNN_DATA_FLOAT));

  checkCUDNN(cudnnSetConvolutionGroupCount(m->convDesc, groups));
  checkCUDNN(cudnnSetConvolutionMathType(m->convDesc, CUDNN_TENSOR_OP_MATH));
  int n, c, h, w;
  checkCUDNN(cudnnGetConvolution2dForwardOutputDim(m->convDesc,
      m->inputTensor, m->filterDesc, &n, &c, &h, &w));
  assert(n == output_n);
  assert(c == output_c);
  assert(h == output_h);
  assert(w == output_w);
  checkCUDNN(cudnnSetActivationDescriptor(m->actiDesc, CUDNN_ACTIVATION_RELU,
      CUDNN_NOT_PROPAGATE_NAN, 0.0));
  checkCUDNN(cudnnSetTensor4dDescriptor(m->outputTensor, CUDNN_TENSOR_NCHW,
      CUDNN_DATA_FLOAT, n, c, h, w));
  // allocate tensors in simulator
  sim->free_all();
  float* input_ptr = (float*)sim->allocate(sub_input.get_volume(), DT_FLOAT);
  assert(input_ptr != NULL);
  float *output_ptr = (float*)sim->allocate(sub_output.get_volume(), DT_FLOAT);
  assert(output_ptr != NULL);
  float* weight_ptr = (float*)sim->allocate((size_t)output_c * input_c * kernel_h * kernel_w / groups, DT_FLOAT);
  assert(weight_ptr != NULL);
  float* bias_ptr = (float*)sim->allocate(output_c, DT_FLOAT);
  assert(bias_ptr != NULL);

  // select forward algorithm
  {
    const int reqAlgCnt = 8;
    int cnt = 0;
    cudnnConvolutionFwdAlgoPerf_t perfResults[reqAlgCnt];
    checkCUDNN(cudnnFindConvolutionForwardAlgorithmEx(
        m->handle.dnn, m->inputTensor, input_ptr,
        m->filterDesc, weight_ptr, m->convDesc, m->outputTensor, output_ptr,
        reqAlgCnt, &cnt, perfResults,
        m->handle.workSpace, m->handle.workSpaceSize));
    assert(cnt > 0);
    checkCUDNN(perfResults[0].status);
    forward_time = perfResults[0].time;
    //for (int i = 0; i < cnt; i++)
    //  printf("conv forward: algo(%d) time(%.4lf)\n", perfResults[i].algo, perfResults[i].time);
  }
  // select forward algorithm
  {
    const int reqAlgCnt = 8;
    int cnt = 0;
    cudnnConvolutionBwdFilterAlgoPerf_t perfResults[reqAlgCnt];
    checkCUDNN(cudnnFindConvolutionBackwardFilterAlgorithmEx(
        m->handle.dnn, m->inputTensor, input_ptr,
        m->outputTensor, output_ptr, m->convDesc, m->filterDesc, weight_ptr,
        reqAlgCnt, &cnt, perfResults,
        m->handle.workSpace, m->handle.workSpaceSize));
    assert(cnt > 0);
    checkCUDNN(perfResults[0].status);
    backward_time = perfResults[0].time;
  }
  {
    const int reqAlgCnt = 8;
    int cnt = 0;
    cudnnConvolutionBwdDataAlgoPerf_t perfResults[reqAlgCnt];
    checkCUDNN(cudnnFindConvolutionBackwardDataAlgorithmEx(
        m->handle.dnn, m->filterDesc, weight_ptr,
        m->outputTensor, output_ptr, m->convDesc, m->inputTensor, input_ptr,
        reqAlgCnt, &cnt, perfResults,
        m->handle.workSpace, m->handle.workSpaceSize));
    assert(cnt > 0);
    checkCUDNN(perfResults[0].status);
    backward_time += perfResults[0].time;
  }
  printf("[Measure Conv2D] input(%d %d %d %d) weight(%d %d %d %d) output(%d %d %d %d) stride(%d %d) padding(%d %d) forward_time(%.4lf) backward_time(%.4lf)\n",
         input_n, input_c, input_h, input_w,
         output_c, input_c / groups, kernel_h, kernel_w,
         output_n, output_c, output_h, output_w,
         stride_h, stride_w,
         padding_h, padding_w,
         forward_time, backward_time);
  return true;
}
<|MERGE_RESOLUTION|>--- conflicted
+++ resolved
@@ -162,14 +162,9 @@
   task_is = (IndexSpaceT<4>)model.get_or_create_task_is(4, name);
   // Create kernel
   {
-<<<<<<< HEAD
-    const int dims[4] = {out_channels, in_channels, kernel_h, kernel_w};
+    const int dims[4] = {out_channels, in_channels / groups, kernel_h, kernel_w};
     weights[0] = model.create_conv_weight<4>(this, dims, DT_FLOAT,
         kernel_initializer, true/*create_grad*/, Parameter::NCCL/*comm_type*/);
-=======
-    const int dims[4] = {out_channels, in_channels / groups, kernel_h, kernel_w};
-    weights[0] = model.create_conv_weight<4>(this, dims, (IndexSpaceT<4>)task_is, DT_FLOAT, kernel_initializer);
->>>>>>> 33fbf83b
   }
   // Create bias tensor
   if (use_bias) {
