--- conflicted
+++ resolved
@@ -1933,16 +1933,7 @@
         break;
       }
     }
-<<<<<<< HEAD
-    if (is_request_completed(guid)) {
-      break;
-    }
-    Runtime *runtime = Runtime::get_runtime();
-    Context ctx = Runtime::get_context();
-    // runtime->begin_trace(ctx, 12346 /*trace_id*/);
-=======
     runtime->begin_trace(ctx, 12346 /*trace_id*/);
->>>>>>> 07134332
     auto const &next_batch = batch_pipeline.back();
     BatchConfigFuture bcf =
         prepare_next_batch(next_batch.first, next_batch.second, ctx, runtime);
@@ -2018,16 +2009,7 @@
     for (size_t ssm_id = 0; ssm_id < get_num_ssms(); ssm_id++) {
       beam_bcf_vec[ssm_id] = beam_bcf;
     }
-<<<<<<< HEAD
-    // if (is_request_completed(guid)) {
-    //   break;
-    // }
-    Runtime *runtime = Runtime::get_runtime();
-    Context ctx = Runtime::get_context();
-    // runtime->begin_trace(ctx, 12345 /*trace_id*/);
-=======
     runtime->begin_trace(ctx, 12345 /*trace_id*/);
->>>>>>> 07134332
 
     for (size_t i = 0; i < get_num_ssms(); i++) {
       for (int depth = 0; depth < BeamSearchBatchConfig::MAX_BEAM_DEPTH;
