/* Copyright 2023 CMU, Stanford, Facebook, LANL
 *
 * Licensed under the Apache License, Version 2.0 (the "License");
 * you may not use this file except in compliance with the License.
 * You may obtain a copy of the License at
 *
 *     http://www.apache.org/licenses/LICENSE-2.0
 *
 * Unless required by applicable law or agreed to in writing, software
 * distributed under the License is distributed on an "AS IS" BASIS,
 * WITHOUT WARRANTIES OR CONDITIONS OF ANY KIND, either express or implied.
 * See the License for the specific language governing permissions and
 * limitations under the License.
 */

#include "flexflow/ffconst_utils.h"
#include "flexflow/graph.h"
#include "flexflow/model.h"
#include "flexflow/ops/fused.h"
#include "flexflow/ops/noop.h"
#include "flexflow/parallel_ops/parallel_op.h"
#include "flexflow/request_manager.h"

namespace FlexFlow {

using namespace Legion;

LegionRuntime::Logger::Category log_inf_mgr("InferenceManager");
LegionRuntime::Logger::Category log_offload("Offloading");

InferenceManager::InferenceManager() {}

InferenceManager *inference_manager_singleton = nullptr;

/*static*/
InferenceManager *InferenceManager::get_inference_manager() {
  if (inference_manager_singleton == nullptr) {
    // FFConfig ffconfig;
    inference_manager_singleton = new InferenceManager();
  }
  return inference_manager_singleton;
}

bool parallel_tensor_list_overlaps(std::vector<ParallelTensor> const &list1,
                                   std::vector<ParallelTensor> const &list2) {
  for (auto const &pt1 : list1) {
    for (auto const &pt2 : list2) {
      if (pt1 == pt2) {
        return true;
      }
    }
  }
  return false;
}

void InferenceManager::compile_model_and_allocate_buffer(FFModel *model) {
  // TODO: currently assume there is a single data-parallel pipeline
  // (i.e., data-parallel-degree == 1)
  assert(model->config.data_parallelism_degree == 1);
  model->config.batchSize = BatchConfig::max_tokens_per_batch();
  model->compile_inference();
  Context ctx = model->config.lg_ctx;
  Runtime *runtime = model->config.lg_hlr;

  // std::cout << std::endl << std::endl << "Operators MVs:" << std::endl;
  int num_transformer_layers_per_stage =
      model->current_transformer_layer_id /
          model->config.pipeline_parallelism_degree +
      1;
  int degree = model->config.data_parallelism_degree *
               model->config.tensor_parallelism_degree;

  for (int op_idx = 0; op_idx < model->operators.size(); op_idx++) {
    Op const *op = model->operators[op_idx];
    // Skip weight operators
    if (op->op_type == OP_WEIGHT) {
      continue;
    }
    // Get machine views
    std::vector<MachineView> machine_views;
    for (int j = 0; j < model->config.data_parallelism_degree; j++) {
      MachineView mv;
      mv.device_type = MachineView::GPU;
      mv.ndims = 1;
      // mv.start_device_id = 0;
      mv.stride[0] = 1;
      int parallel_degree = 1;
      for (int k = 0; k < op->outputs[0]->num_dims; k++) {
        parallel_degree *= op->outputs[0]->dims[k].degree;
      }
      mv.dim[0] = parallel_degree;
      LayerID layer_guid = op->layer_guid;
      if (op->op_type == OP_INPUT) {
        // All inputs are assigned to the first stage
        layer_guid.transformer_layer_id = 0;
      } else if (layer_guid == LayerID::NO_ID) {
        Op const *op_with_guid = op;
        // Assert that we only have a single input
        while (op_with_guid->layer_guid == LayerID::NO_ID) {
          assert(op_with_guid->numInputs == 1);
          op_with_guid = op_with_guid->inputs[0]->owner_op;
          assert(op_with_guid != nullptr);
        }
        layer_guid = op_with_guid->layer_guid;
      }
      mv.start_device_id = degree * (layer_guid.transformer_layer_id /
                                     num_transformer_layers_per_stage);
      assert(mv == op->outputs[0]->machine_view);
      machine_views.push_back(mv);
    }
    // std::cout << "operator: " << op->name << std::endl;
    // for (int i = 0; i < op->numInputs; i++) {
    //   op->inputs[i]->print("input pt");
    //   std::cout << "input mv: " << op->inputs[i]->machine_view << std::endl;
    // }
    // std::cout << "Op " << op->name << ": ";
    for (int i = 0; i < op->numOutputs; i++) {
      ParallelTensor pt_base = op->outputs[i];
      assert(tensor_buffer.find(pt_base) == tensor_buffer.end());
      // no need to map inplace tensor
      // A tensor is inplace if it shares the same region as another tensor
      {
        bool inplace = false;
        for (int j = 0; j < op->numInputs; j++) {
          if (op->inputs[j]->region == op->outputs[i]->region) {
            assert(tensor_buffer.find(op->inputs[j]) != tensor_buffer.end());
            tensor_buffer[pt_base] = tensor_buffer[op->inputs[j]];
            inplace = true;
          }
        }
        for (int j = 0; j < i; j++) {
          if (op->outputs[j]->region == op->outputs[i]->region) {
            assert(tensor_buffer.find(op->outputs[j]) != tensor_buffer.end());
            tensor_buffer[pt_base] = tensor_buffer[op->outputs[j]];
            inplace = true;
          }
        }
        if (inplace) {
          continue;
        }
      }
      if (op->op_type == OP_REPLICATE) {
        assert(op->numInputs == 1 && op->numOutputs == 1);
      }
      // pt_base->print("output pt");
      // std::cout << "output mv: " << pt_base->machine_view << std::endl;

      std::vector<ParallelTensor> list;
      bool found_parallel_tensor = false;
      // Always enable memory reuse
      // if (model->cpu_offload) {
      if (true) {
        for (auto const &pre_pt : tensor_buffer) {
          bool used_by_future_operator = false;
          bool used_by_current_operator = false;
          if (pre_pt.first->get_shape() != pt_base->get_shape()) {
            // Continue if shape mismatches
            continue;
          }
          // Skip if pre_pt and pt_base are in different pipeline stages
          // we compare their pipeline stages using the machine views
          // of the first data pipeline
          if (pre_pt.second[0]->machine_view != machine_views[0]) {
            continue;
          }
          // Check that pt cannot be used as an input to the current operator
          for (int j = 0; j < op->numInputs; j++) {
            if (parallel_tensor_list_overlaps(tensor_buffer[op->inputs[j]],
                                              pre_pt.second)) {
              used_by_current_operator = true;
            }
          }
          for (int j = 0; j < i; j++) {
            assert(tensor_buffer.find(op->outputs[j]) != tensor_buffer.end());
            if (parallel_tensor_list_overlaps(tensor_buffer[op->outputs[j]],
                                              pre_pt.second)) {
              used_by_current_operator = true;
            }
          }
          // Check that pt cannot be used by any subsequent operators
          for (int op_idx2 = op_idx; op_idx2 < model->operators.size();
               op_idx2++) {
            Op const *op2 = model->operators[op_idx2];
            for (int j = 0; j < op2->numInputs; j++) {
              if (tensor_buffer.find(op2->inputs[j]) != tensor_buffer.end()) {
                if (parallel_tensor_list_overlaps(tensor_buffer[op2->inputs[j]],
                                                  pre_pt.second)) {
                  used_by_future_operator = true;
                }
              }
            }
          }
          if (!used_by_future_operator && !used_by_current_operator) {
            found_parallel_tensor = true;
            list = pre_pt.second;
          }
        }
        if (!found_parallel_tensor) {
          log_offload.print(
              "Cannot find a previous tensor for operator(%d) output_idx(%d)",
              op_idx,
              i);
        }
      }
      if (!found_parallel_tensor) {
        for (int j = 0; j < model->config.data_parallelism_degree; j++) {
          // Copy the metadata from pt_base to pt
          ParallelTensor pt = new ParallelTensorBase(*pt_base);
          pt->region =
              runtime->create_logical_region(ctx,
                                             pt_base->region.get_index_space(),
                                             pt_base->region.get_field_space());
          pt->part = runtime->get_logical_partition(
              ctx, pt->region, pt_base->part.get_index_partition());

          pt->region_grad =
              runtime->create_logical_region(ctx,
                                             pt_base->region.get_index_space(),
                                             pt_base->region.get_field_space());
          pt->part_grad = runtime->get_logical_partition(
              ctx, pt->region_grad, pt_base->part.get_index_partition());
          pt->machine_view = machine_views[j];
          // std::cout << "output mv: " << pt->machine_view << std::endl;
          Domain part_domain =
              runtime->get_index_space_domain(ctx, pt_base->parallel_is);
          assert(pt->machine_view.get_domain() == part_domain);
          list.push_back(pt);
        }
      }
      assert(tensor_buffer.find(pt_base) == tensor_buffer.end());
      tensor_buffer[pt_base] = list;
    }
    // std::cout << std::endl;
  }

  // Perform fusion optimizations
  if (model->config.perform_fusion) {
    fprintf(stderr, "Applying fusion optimizations during compilation...\n");
    fprintf(
        stderr, "%zu operators before fusion...\n", model->operators.size());
    std::vector<Op *> new_operators;
    std::vector<Op *> old_operators = model->operators;
    while (
        model->apply_fusion(model->operators, new_operators, &tensor_buffer)) {
      for (size_t i = 0; i < new_operators.size(); i++) {
        for (int idx = 0; idx < new_operators[i]->numInputs; idx++) {
          for (size_t j = i + 1; j < new_operators.size(); j++) {
            if (new_operators[i]->inputs[idx]->owner_op == new_operators[j]) {
              assert(false);
            }
          }
        }
      }
      model->operators = new_operators;
    }
    assert(model->check_operators_integrity(old_operators, &tensor_buffer));
    fprintf(stderr, "%zu operators after fusion...\n", model->operators.size());
  }

  // print optimized graph
  for (size_t i = 0; i < model->operators.size(); i++) {
    Op *op = model->operators[i];
    if (op->op_type == OP_INPUT || op->op_type == OP_WEIGHT) {
      continue;
    }
    printf("operator[%zu]: type(%s) guid(%lu)\n",
           i,
           get_operator_type_name(model->operators[i]->op_type).c_str(),
           model->operators[i]->op_guid);
    for (int j = 0; j < op->numInputs; j++) {
      assert(tensor_buffer.find(op->inputs[j]) != tensor_buffer.end());
      LogicalRegion handle = tensor_buffer[op->inputs[j]][0]->region;
      printf("\tinputs[%d] mapped_region(%d,%d,%d)\n",
             j,
             handle.get_index_space().get_id(),
             handle.get_field_space().get_id(),
             handle.get_tree_id());
    }
    for (int j = 0; j < op->numOutputs; j++) {
      LogicalRegion handle = tensor_buffer[op->outputs[j]][0]->region;
      printf("\toutputs[%d] mapped_region(%d,%d,%d)\n",
             j,
             handle.get_index_space().get_id(),
             handle.get_field_space().get_id(),
             handle.get_tree_id());
    }
    for (int j = 0; j < op->numWeights; j++) {
      LogicalRegion handle = op->weights[j]->region;
      printf("\tweights[%d] mapped_region(%d,%d,%d)\n",
             j,
             handle.get_index_space().get_id(),
             handle.get_field_space().get_id(),
             handle.get_tree_id());
    }
  }
}

void InferenceManager::init_operators_inference(FFModel *model) {
  for (int batch_index = 0; batch_index < model->config.data_parallelism_degree;
       batch_index++) {
    for (size_t o = 0; o < model->operators.size(); o++) {
      Op *op = model->operators[o];
      if (op->op_type == OP_WEIGHT) {
        continue;
      }
      std::vector<ParallelTensor> inputs(op->numInputs);
      std::vector<ParallelTensor> outputs(op->numOutputs);
      for (int i = 0; i < op->numInputs; i++) {
        assert(op->inputs[i] != nullptr);
        assert(op->inputs[i]->parallel_is != IndexSpace::NO_SPACE);
        assert(tensor_buffer[op->inputs[i]].size() > batch_index);
        inputs[i] = tensor_buffer[op->inputs[i]][batch_index];
        assert(inputs[i]->parallel_is != IndexSpace::NO_SPACE);
      }
      assert(op->numOutputs > 0);
      for (int i = 0; i < op->numOutputs; i++) {
        assert(op->outputs[i] != nullptr);
        assert(op->outputs[i]->parallel_is != IndexSpace::NO_SPACE);
        assert(tensor_buffer[op->outputs[i]].size() > batch_index);
        outputs[i] = tensor_buffer[op->outputs[i]][batch_index];
        // if (i > 0) {
        //   assert(outputs[0]->machine_view == outputs[i]->machine_view);
        // }
        assert(outputs[i]->parallel_is != IndexSpace::NO_SPACE);
      }
      if (op->is_parallel_op()) {
        ((ParallelOp *)op)
            ->create_input_partition_inference(*model, inputs, outputs);
      }
      op->init_inference(*model, inputs, outputs);
    }
  }
}

FutureMap InferenceManager::inference(FFModel *model,
                                      int index,
                                      BatchConfig const &bc) {
  if (bc.get_mode() == INC_DECODING_MODE) {
    BatchConfigFuture bcf = Future::from_value<BatchConfig>(bc);
    return inference(model, index, bcf);
  } else if (bc.get_mode() == BEAM_SEARCH_MODE) {
    BatchConfig const *bc_ptr = &bc;
    BeamSearchBatchConfig const *bsbc_ptr =
        static_cast<BeamSearchBatchConfig const *>(bc_ptr);
    BeamSearchBatchConfigFuture bcf =
        Future::from_value<BeamSearchBatchConfig>(*bsbc_ptr);
    return inference(model, index, bcf);
  } else if (bc.get_mode() == TREE_VERIFY_MODE) {
    BatchConfig const *bc_ptr = &bc;
    TreeVerifyBatchConfig const *tvbc_ptr =
        static_cast<TreeVerifyBatchConfig const *>(bc_ptr);
    TreeVerifyBatchConfigFuture bcf =
        Future::from_value<TreeVerifyBatchConfig>(*tvbc_ptr);
    return inference(model, index, bcf);
  } else {
    assert(false && "Unsupported inference mode");
  }
}

FutureMap InferenceManager::inference(FFModel *model,
                                      int index,
                                      BatchConfigFuture const &bc) {
  // log_inf_mgr.print("mode(%d) num_active_infr_tokens(%d)
  // num_active_requests(%d)",
  //                   bc.get_mode(),
  //                   bc.num_active_infr_tokens(),
  //                   bc.num_active_requests());
  //  assert(bc.num_active_infr_tokens() > 0 && bc.num_active_requests() > 0);
  //  We currently assume that the index-th batch will be placed
  //  on the device_index-th device (except for the experts layers)
  int batch_index = index % model->config.data_parallelism_degree;
  FutureMap fm;
  bool found_input_operator = false;
  for (size_t o = 0; o < model->operators.size(); o++) {
    Op *op = model->operators[o];
    if (op->op_type == OP_WEIGHT) {
      continue;
    }
    if (op->op_type == OP_INPUT) {
      // FIXME: this is a hack, should be replace with an input ParallelTensor
      if (found_input_operator) {
        // there is another input for position embedding;
        // now only used in opt model, this input should be init after token
        // input.
        assert(op->numOutputs == 1);
        ParallelTensor pt = tensor_buffer[op->outputs[0]][batch_index];
        load_positions(model, bc, pt, model->position_offset);
      } else {
        found_input_operator = true;
        assert(op->numOutputs == 1);
        ParallelTensor pt = tensor_buffer[op->outputs[0]][batch_index];
        load_input_tokens_from_batch_config(model, bc, pt, model->handlers);
        load_inference_metadata_batch_config(model, bc, model->handlers);
      }
    }

    std::vector<ParallelTensor> inputs(op->numInputs);
    std::vector<ParallelTensor> outputs(op->numOutputs);
    for (int i = 0; i < op->numInputs; i++) {
      assert(op->inputs[i] != nullptr);
      assert(op->inputs[i]->parallel_is != IndexSpace::NO_SPACE);
      assert(tensor_buffer[op->inputs[i]].size() > batch_index);
      inputs[i] = tensor_buffer[op->inputs[i]][batch_index];
      assert(inputs[i]->parallel_is != IndexSpace::NO_SPACE);
    }
    for (int i = 0; i < op->numOutputs; i++) {
      assert(op->outputs[i] != nullptr);
      assert(op->outputs[i]->parallel_is != IndexSpace::NO_SPACE);
      if (op->op_type == OP_INPUT &&
          tensor_buffer[op->outputs[i]].size() == 0) {
        continue;
      }
      assert(tensor_buffer[op->outputs[i]].size() > batch_index);
      outputs[i] = tensor_buffer[op->outputs[i]][batch_index];
      assert(outputs[i]->parallel_is != IndexSpace::NO_SPACE);
    }
    fm = op->inference(*model, bc, inputs, outputs);
  }
  return fm;
};

void InferenceManager::peft_bwd(FFModel *model,
                                int index,
                                BatchConfigFuture const &bc) {
  int batch_index = index % model->config.data_parallelism_degree;
  FutureMap fm;
  bool found_input_operator = false;
  int last_op = model->operators.size() - 1;
  // Assert that the last operator must be argmax or sampling
  assert(model->operators[last_op]->op_type == OP_ARGMAX ||
         model->operators[last_op]->op_type == OP_ARG_TOPK ||
         model->operators[last_op]->op_type == OP_SAMPLING);
  last_op -= 1;
  while (model->operators[last_op]->op_type == OP_WEIGHT && last_op > 0) {
    last_op -= 1;
  }
  for (int o = last_op; o >= 0; o--) {
    Op *op = model->operators[o];
    if (op->op_type == OP_WEIGHT) {
      continue;
    }
    if (op->op_type == OP_INPUT) {
      continue;
    }
    std::vector<ParallelTensor> inputs(op->numInputs);
    std::vector<ParallelTensor> outputs(op->numOutputs);
    for (int i = 0; i < op->numInputs; i++) {
      assert(op->inputs[i] != nullptr);
      assert(op->inputs[i]->parallel_is != IndexSpace::NO_SPACE);
      assert(tensor_buffer[op->inputs[i]].size() > batch_index);
      inputs[i] = tensor_buffer[op->inputs[i]][batch_index];
      assert(inputs[i]->parallel_is != IndexSpace::NO_SPACE);
    }
    for (int i = 0; i < op->numOutputs; i++) {
      assert(op->outputs[i] != nullptr);
      assert(op->outputs[i]->parallel_is != IndexSpace::NO_SPACE);
      if (op->op_type == OP_INPUT &&
          tensor_buffer[op->outputs[i]].size() == 0) {
        continue;
      }
      assert(tensor_buffer[op->outputs[i]].size() > batch_index);
      outputs[i] = tensor_buffer[op->outputs[i]][batch_index];
      assert(outputs[i]->parallel_is != IndexSpace::NO_SPACE);
    }
    op->peft_bwd(*model, bc, inputs, outputs);
  }
};

void InferenceManager::load_input_tokens_from_batch_config(
    FFModel *model,
    BatchConfigFuture const &bc,
    ParallelTensor const input,
    FFHandler *handlers) {
  Context ctx = model->config.lg_ctx;
  Runtime *runtime = model->config.lg_hlr;
  size_t machine_view_hash = input->machine_view.hash();
  ArgumentMap argmap;
  Domain domain = runtime->get_index_space_domain(ctx, input->parallel_is);

  switch (domain.get_dim()) {
#define DIMFUNC(DIM)                                                           \
  case DIM: {                                                                  \
    Rect<DIM> rect = domain;                                                   \
    MachineView view = input->machine_view;                                    \
    int idx = 0;                                                               \
    for (PointInRectIterator<DIM> it(rect); it(); it++) {                      \
      argmap.set_point(*it,                                                    \
                       TaskArgument(&handlers[view.get_device_id(*it)],        \
                                    sizeof(FFHandler)));                       \
    }                                                                          \
    break;                                                                     \
  }
    LEGION_FOREACH_N(DIMFUNC)
#undef DIMFUNC
    default:
      assert(false);
  }

  IndexLauncher launcher(RM_LOAD_TOKENS_TASK_ID,
                         input->parallel_is,
                         TaskArgument(nullptr, 0),
                         argmap,
                         Predicate::TRUE_PRED,
                         false /*must*/,
                         0 /*mapper_id*/,
                         machine_view_hash);
  launcher.add_future(bc);
  launcher.add_region_requirement(RegionRequirement(
      input->part, 0 /*projection id*/, WRITE_ONLY, EXCLUSIVE, input->region));
  launcher.add_field(0, FID_DATA);
  runtime->execute_index_space(ctx, launcher);
}

void InferenceManager::load_inference_metadata_batch_config(
    FFModel *model, BatchConfigFuture const &bc, FFHandler *handlers) {
  Context ctx = model->config.lg_ctx;
  Runtime *runtime = model->config.lg_hlr;
  ArgumentMap argmap;

  Domain domain =
      runtime->get_index_space_domain(ctx, model->config.all_gpu_task_is);
  Rect<1> task_rect = domain;

  int idx = 0;
  for (PointInRectIterator<1> it(task_rect); it(); it++) {
    FFHandler handler = handlers[idx++];
    argmap.set_point(*it, TaskArgument(&handler, sizeof(FFHandler)));
  }

  IndexLauncher launcher(RM_LOAD_BATCH_CONFIG_TASK_ID,
                         model->config.all_gpu_task_is,
                         TaskArgument(nullptr, 0),
                         argmap,
                         Predicate::TRUE_PRED,
                         false /*must*/,
                         0 /*mapper_id*/,
                         FFConfig::DataParallelism_GPU);
  launcher.add_future(bc);
  runtime->execute_index_space(ctx, launcher);
}

void InferenceManager::load_positions(FFModel *model,
                                      BatchConfigFuture const &bc,
                                      ParallelTensor position_input,
                                      int offset) {
  Context ctx = model->config.lg_ctx;
  Runtime *runtime = model->config.lg_hlr;
  size_t machine_view_hash = position_input->machine_view.hash();
  ArgumentMap argmap;
  IndexLauncher launcher(RM_LOAD_POSITION_TASK_ID,
                         position_input->parallel_is,
                         TaskArgument(&offset, sizeof(int)),
                         argmap,
                         Predicate::TRUE_PRED,
                         false /*must*/,
                         0 /*mapper_id*/,
                         machine_view_hash);
  launcher.add_future(bc);
  launcher.add_region_requirement(RegionRequirement(position_input->part,
                                                    0 /*projection id*/,
                                                    WRITE_ONLY,
                                                    EXCLUSIVE,
                                                    position_input->region));
  launcher.add_field(0, FID_DATA);
  runtime->execute_index_space(ctx, launcher);
}

void InferenceManager::register_model_weights_loader(FFModel *model,
                                                     FileDataLoader *loader) {
  model_weights_loaders[model] = loader;
}

void FFModel::set_transformer_layer_id(int id) {
  // We assume that users call this function with
  // monotonically increasing ids
  assert(id == current_transformer_layer_id + 1 ||
         (id == 0 && current_transformer_layer_id == 0));
  current_transformer_layer_id = id;
  assert(id < MAX_NUM_TRANSFORMER_LAYERS);
}

void FFModel::set_position_offset(int offset) {
  assert(offset == 0 || offset == 2);
  position_offset = offset;
}

void FFModel::compile_inference() {
  // Request at least four CPU processors for inference runs
  assert(
      config.cpusPerNode >= 4 &&
      "FlexFlow Serve requires at least four CPU cores per node, please add "
      "`-ll:cpu 4` in the command line if you are using the C++ interface or "
      "set `num_cpus` in `ff.init` if you are using the Python interface");
  Context ctx = config.lg_ctx;
  Runtime *runtime = config.lg_hlr;
  config.computationMode = COMP_MODE_INFERENCE;
  create_operators_from_layers();
  // Launch the graph optimize task
  {
    FFModel *model = this;
    TaskLauncher launcher(GRAPH_OPTIMIZE_TASK_ID,
                          TaskArgument(&model, sizeof(FFModel *)));
    Future future = runtime->execute_task(ctx, launcher);

    PCG::GraphOptimalViewSerialized ret =
        future.get_result<PCG::GraphOptimalViewSerialized>();
    Deserializer dez(ret.data, ret.total_bytes);
    // Reconstruct operators
    PCG::Graph *best_graph = new PCG::Graph(this);
    std::unordered_map<PCG::Node, MachineView> optimal_views;
    deserialize_graph_optimal_view(dez, best_graph, optimal_views);
    operators.clear();
    convert_graph_to_operators(best_graph, optimal_views);
    best_graph->print_dot();
    delete best_graph;
    for (auto const &layer : layers) {
      // map inputs to parallel tensor
      if (layer->op_type == OP_INPUT) {
        Tensor tensor = layer->outputs[0];
        ParallelTensor parallel_tensor = nullptr;
        for (auto const &op : operators) {
          if (op->op_type == OP_INPUT) {
            NoOp *noop = (NoOp *)op;
            if (noop->input_tensor_guid == tensor->tensor_guid) {
              parallel_tensor = op->outputs[0];
            }
          }
        }
        assert(parallel_tensor != nullptr);
        tensor->parallel_tensor = parallel_tensor;
      }
      // map weights to parallel_tensor
      for (int i = 0; i < layer->numWeights; i++) {
        assert(layer->weights[i] != nullptr);
        Tensor weight = layer->weights[i];
        ParallelTensor parallel_weight = nullptr;
        for (auto const &op : operators) {
          if (op->layer_guid == layer->layer_guid) {
            assert(op->op_type == layer->op_type);
            assert(op->numWeights == layer->numWeights);
            parallel_weight = op->weights[i];
          }
        }
        assert(parallel_weight != nullptr);
        weight->parallel_tensor = parallel_weight;
      }
    }
  }
  loss_op = nullptr;
  metrics_op = nullptr;
  // Perform inplace optimizations
  if (config.enable_inplace_optimizations) {
    for (size_t l = 1; l < operators.size(); l++) {
      if (operators[l]->can_inplace_output()) {
        // Assume outputs[0] is inplace with inputs[0]
        assert(operators[l]->numOutputs == 1);
        if (operators[l]->inputs[0]->owner_op != NULL) {
          // int dim1 = operators[l]->outputs[0]->num_dims;
          // int dim2 = operators[l]->inputs[0]->num_dims;
          MachineView view1 = operators[l]->outputs[0]->machine_view;
          MachineView view2 = operators[l]->inputs[0]->machine_view;
          if (view1 == view2) {
            // Check no others also need operators[l]->inputs[0]
            bool found = false;
            for (size_t i = 0; i < operators.size(); i++) {
              if (i == l) {
                continue;
              }
              for (int j = 0; j < operators[i]->numInputs; j++) {
                if ((operators[i]->inputs[j]->owner_op ==
                     operators[l]->inputs[0]->owner_op) &&
                    (operators[i]->inputs[j]->owner_idx ==
                     operators[l]->inputs[0]->owner_idx)) {
                  found = true;
                }
              }
            }
            if (!found) {
              // Perform inplace
              operators[l]->do_inplace_output();
            }
          }
        }
      }
    }
  }

  for (size_t l = 0; l < operators.size(); l++) {
    Op *op = operators[l];

    for (int i = 0; i < op->numInputs; i++) {
      assert(op->inputs[i]->owner_op != NULL);
    }
    for (int i = 0; i < op->numWeights; i++) {
      assert(op->weights[i]->owner_op != NULL);
      assert(op->weights[i]->region != LogicalRegion::NO_REGION);
      parameters.push_back(op->weights[i]);
    }
    op->map_output_tensors(*this);
  }

  // Check correctness
  for (size_t l = 0; l < operators.size(); l++) {
    Op *op = operators[l];
    for (int i = 0; i < op->numOutputs; i++) {
      assert(op->outputs[i]->owner_op == op);
      assert(op->outputs[i]->owner_idx == i);
      assert(op->outputs[i]->parallel_tensor_guid != 0);
    }
  }

<<<<<<< HEAD
  // Check whether we need to reset input grads
  // We use a parallel tensor's region as the key
  std::set<LogicalRegion> reset_inputs;
  for (int l = operators.size() - 1; l >= 0; l--) {
    Op *op = operators[l];
    for (int i = 0; i < op->numInputs; i++) {
      assert(op->inputs[i]->region != LogicalRegion::NO_REGION);
      if (reset_inputs.find(op->inputs[i]->region) != reset_inputs.end()) {
        // We should not reset input grads since other operators have already
        // saved gradients into the region
        op->reset_input_grads[i] = false;
      } else if (i == 0 && (op->op_type == OP_RESIDUAL_LAYERNORM ||
                            op->op_type == OP_RESIDUAL_RMS_NORM ||
                            op->op_type == OP_ADD_BIAS_RESIDUAL_LAYERNORM)) {
        if (reset_inputs.find(op->outputs[0]->region) != reset_inputs.end()) {
          op->reset_input_grads[0] = false;
        }
        reset_inputs.insert(op->inputs[i]->region);
      } else {
        reset_inputs.insert(op->inputs[i]->region);
      }
    }
  }
  // Perform fusion optimizations
  if (config.perform_fusion) {
    fprintf(stderr, "Applying fusion optimizations during compilation...\n");
    fprintf(stderr, "%zu operators before fusion...\n", operators.size());
    std::vector<Op *> new_operators;
    std::vector<Op *> old_operators = operators;
    while (apply_fusion(operators, new_operators)) {
      for (size_t i = 0; i < new_operators.size(); i++) {
        for (int idx = 0; idx < new_operators[i]->numInputs; idx++) {
          for (size_t j = i + 1; j < new_operators.size(); j++) {
            if (new_operators[i]->inputs[idx]->owner_op == new_operators[j]) {
              assert(false);
            }
          }
        }
      }
      operators = new_operators;
    }
    // Check integrity
    for (size_t l = 0; l < operators.size(); l++) {
      if (operators[l]->op_type == OP_FUSED) {
        FusedOp *fused = (FusedOp *)operators[l];
        int ioff = 0, woff = 0, ooff = 0;
        for (int op = 0; op < fused->numOperators; op++) {
          Op *old_op = fused->operators[op];
          for (int i = 0; i < fused->op_num_inputs[op]; i++) {
            int my_off = fused->op_input_idx[i + ioff];
            if (fused->op_input_source[i + ioff] == FusedOp::SOURCE_INPUT) {
              assert(fused->inputs[my_off]->region ==
                     old_op->inputs[i]->region);
            } else if (fused->op_input_source[i + ioff] ==
                       FusedOp::SOURCE_OUTPUT) {
              assert(fused->outputs[my_off]->region ==
                     old_op->inputs[i]->region);
            } else {
              assert(false);
            }
          }
          for (int i = 0; i < fused->op_num_weights[op]; i++) {
            int my_off = fused->op_weight_idx[i + woff];
            assert(fused->op_weight_source[i + woff] == FusedOp::SOURCE_WEIGHT);
            assert(fused->weights[my_off]->region ==
                   old_op->weights[i]->region);
          }
          for (int i = 0; i < fused->op_num_outputs[op]; i++) {
            int my_off = fused->op_output_idx[i + ooff];
            assert(
                fused->op_output_source[i + ooff] == FusedOp::SOURCE_OUTPUT ||
                (fused->op_output_source[i + ooff] == FusedOp::SOURCE_INPUT &&
                 (old_op->op_type == OP_RESIDUAL_LAYERNORM ||
                  old_op->op_type == OP_RESIDUAL_RMS_NORM ||
                  old_op->op_type == OP_ADD_BIAS_RESIDUAL_LAYERNORM)));
            if (fused->op_output_source[i + ooff] == FusedOp::SOURCE_OUTPUT) {
              assert(fused->outputs[my_off]->region ==
                     old_op->outputs[i]->region);
            } else {
              assert(fused->inputs[my_off]->region ==
                     old_op->outputs[i]->region);
            }
          }
          ioff += fused->op_num_inputs[op];
          woff += fused->op_num_weights[op];
          ooff += fused->op_num_outputs[op];
        }
      } else {
        bool found = false;
        for (size_t i = 0; i < old_operators.size(); i++) {
          if (old_operators[i] == operators[l]) {
            assert(!found);
            found = true;
          }
        }
        assert(found);
      }
    }
    fprintf(stderr, "%zu operators after fusion...\n", operators.size());
    for (size_t i = 0; i < operators.size(); i++) {
      Op *op = operators[i];
      printf("operator[%zu]: type(%s) guid(%lu)\n",
             i,
             get_operator_type_name(operators[i]->op_type).c_str(),
             operators[i]->op_guid);
      for (int j = 0; j < op->numInputs; j++) {
        LogicalRegion handle = op->inputs[j]->region;
        printf("\tinputs[%d] region(%d,%d,%d)\n",
               j,
               handle.get_index_space().get_id(),
               handle.get_field_space().get_id(),
               handle.get_tree_id());
      }
      for (int j = 0; j < op->numOutputs; j++) {
        LogicalRegion handle = op->outputs[j]->region;
        printf("\toutputs[%d] region(%d,%d,%d)\n",
               j,
               handle.get_index_space().get_id(),
               handle.get_field_space().get_id(),
               handle.get_tree_id());
      }
      for (int j = 0; j < op->numWeights; j++) {
        LogicalRegion handle = op->weights[j]->region;
        printf("\tweights[%d] region(%d,%d,%d)\n",
               j,
               handle.get_index_space().get_id(),
               handle.get_field_space().get_id(),
               handle.get_tree_id());
      }
    }
  }
  for (size_t i = 0; i < operators.size(); i++) {
    Op *op = operators[i];
    printf("operator[%zu]: type(%d)\n", i, operators[i]->op_type);
    for (int j = 0; j < op->numInputs; j++) {
      LogicalRegion handle = op->inputs[j]->region;
      printf("\tinputs[%d] region(%d,%d,%d)\n",
             j,
             handle.get_index_space().get_id(),
             handle.get_field_space().get_id(),
             handle.get_tree_id());
    }
    for (int j = 0; j < op->numOutputs; j++) {
      LogicalRegion handle = op->outputs[j]->region;
      printf("\toutputs[%d] region(%d,%d,%d)\n",
             j,
             handle.get_index_space().get_id(),
             handle.get_field_space().get_id(),
             handle.get_tree_id());
    }
  }
=======
>>>>>>> be28d718
#ifdef FF_USE_NCCL
  for (size_t l = 0; l < operators.size(); l++) {
    // Only create nccl for allreduce and fusedop for inference
    // (fusedop may include allreduces)
    if (operators[l]->op_type == OP_ALLREDUCE ||
        operators[l]->op_type == OP_FUSED) {
      MachineView view = operators[l]->outputs[0]->machine_view;
      if (view_hash_to_nccl_comms.find(view.hash()) ==
          view_hash_to_nccl_comms.end()) {
        TaskLauncher launcher(NCCL_GETUNIQUEID_TASK_ID, TaskArgument(NULL, 0));
        Future future = runtime->execute_task(ctx, launcher);
        ncclUniqueId ncclId = future.get_result<ncclUniqueId>();
        IndexSpace task_is = get_or_create_task_is(view);
        ArgumentMap argmap;
        IndexLauncher index_launcher(
            NCCL_INIT_COMMS_TASK_ID,
            task_is,
            TaskArgument(&ncclId, sizeof(ncclUniqueId)),
            argmap,
            Predicate::TRUE_PRED,
            false /*must*/,
            0 /*mapper_id*/,
            view.hash() /*MappingTagID*/);
        FutureMap fm = runtime->execute_index_space(ctx, index_launcher);
        fm.wait_all_results();
        int idx = 0;
        Domain task_domain = runtime->get_index_space_domain(ctx, task_is);
        ncclComm_t *nccl_comms =
            (ncclComm_t *)malloc(sizeof(ncclComm_t) * task_domain.get_volume());
        for (Domain::DomainPointIterator it(task_domain); it; it++, idx++) {
          nccl_comms[idx] = fm.get_result<ncclComm_t>(*it);
        }
        view_hash_to_nccl_comms[view.hash()] = nccl_comms;
      }
    }
  }
#endif
}

std::string join_path(std::vector<std::string> const &paths) {
  std::string joined;
  for (auto const &path : paths) {
    if (joined.empty()) {
      joined = path;
    } else {
      if (path[0] == '/') {
        joined = path;
      } else if (joined.back() != '/') {
        joined += '/';
        joined += path;
      } else {
        joined += path;
      }
    }
  }
  return joined;
}

}; // namespace FlexFlow<|MERGE_RESOLUTION|>--- conflicted
+++ resolved
@@ -231,6 +231,30 @@
       tensor_buffer[pt_base] = list;
     }
     // std::cout << std::endl;
+  }
+
+  // Check whether we need to reset input grads
+  // We use a parallel tensor's region as the key
+  std::set<LogicalRegion> reset_inputs;
+  for (int l = operators.size() - 1; l >= 0; l--) {
+    Op *op = operators[l];
+    for (int i = 0; i < op->numInputs; i++) {
+      assert(op->inputs[i]->region != LogicalRegion::NO_REGION);
+      if (reset_inputs.find(op->inputs[i]->region) != reset_inputs.end()) {
+        // We should not reset input grads since other operators have already
+        // saved gradients into the region
+        op->reset_input_grads[i] = false;
+      } else if (i == 0 && (op->op_type == OP_RESIDUAL_LAYERNORM ||
+                            op->op_type == OP_RESIDUAL_RMS_NORM ||
+                            op->op_type == OP_ADD_BIAS_RESIDUAL_LAYERNORM)) {
+        if (reset_inputs.find(op->outputs[0]->region) != reset_inputs.end()) {
+          op->reset_input_grads[0] = false;
+        }
+        reset_inputs.insert(op->inputs[i]->region);
+      } else {
+        reset_inputs.insert(op->inputs[i]->region);
+      }
+    }
   }
 
   // Perform fusion optimizations
@@ -709,160 +733,6 @@
     }
   }
 
-<<<<<<< HEAD
-  // Check whether we need to reset input grads
-  // We use a parallel tensor's region as the key
-  std::set<LogicalRegion> reset_inputs;
-  for (int l = operators.size() - 1; l >= 0; l--) {
-    Op *op = operators[l];
-    for (int i = 0; i < op->numInputs; i++) {
-      assert(op->inputs[i]->region != LogicalRegion::NO_REGION);
-      if (reset_inputs.find(op->inputs[i]->region) != reset_inputs.end()) {
-        // We should not reset input grads since other operators have already
-        // saved gradients into the region
-        op->reset_input_grads[i] = false;
-      } else if (i == 0 && (op->op_type == OP_RESIDUAL_LAYERNORM ||
-                            op->op_type == OP_RESIDUAL_RMS_NORM ||
-                            op->op_type == OP_ADD_BIAS_RESIDUAL_LAYERNORM)) {
-        if (reset_inputs.find(op->outputs[0]->region) != reset_inputs.end()) {
-          op->reset_input_grads[0] = false;
-        }
-        reset_inputs.insert(op->inputs[i]->region);
-      } else {
-        reset_inputs.insert(op->inputs[i]->region);
-      }
-    }
-  }
-  // Perform fusion optimizations
-  if (config.perform_fusion) {
-    fprintf(stderr, "Applying fusion optimizations during compilation...\n");
-    fprintf(stderr, "%zu operators before fusion...\n", operators.size());
-    std::vector<Op *> new_operators;
-    std::vector<Op *> old_operators = operators;
-    while (apply_fusion(operators, new_operators)) {
-      for (size_t i = 0; i < new_operators.size(); i++) {
-        for (int idx = 0; idx < new_operators[i]->numInputs; idx++) {
-          for (size_t j = i + 1; j < new_operators.size(); j++) {
-            if (new_operators[i]->inputs[idx]->owner_op == new_operators[j]) {
-              assert(false);
-            }
-          }
-        }
-      }
-      operators = new_operators;
-    }
-    // Check integrity
-    for (size_t l = 0; l < operators.size(); l++) {
-      if (operators[l]->op_type == OP_FUSED) {
-        FusedOp *fused = (FusedOp *)operators[l];
-        int ioff = 0, woff = 0, ooff = 0;
-        for (int op = 0; op < fused->numOperators; op++) {
-          Op *old_op = fused->operators[op];
-          for (int i = 0; i < fused->op_num_inputs[op]; i++) {
-            int my_off = fused->op_input_idx[i + ioff];
-            if (fused->op_input_source[i + ioff] == FusedOp::SOURCE_INPUT) {
-              assert(fused->inputs[my_off]->region ==
-                     old_op->inputs[i]->region);
-            } else if (fused->op_input_source[i + ioff] ==
-                       FusedOp::SOURCE_OUTPUT) {
-              assert(fused->outputs[my_off]->region ==
-                     old_op->inputs[i]->region);
-            } else {
-              assert(false);
-            }
-          }
-          for (int i = 0; i < fused->op_num_weights[op]; i++) {
-            int my_off = fused->op_weight_idx[i + woff];
-            assert(fused->op_weight_source[i + woff] == FusedOp::SOURCE_WEIGHT);
-            assert(fused->weights[my_off]->region ==
-                   old_op->weights[i]->region);
-          }
-          for (int i = 0; i < fused->op_num_outputs[op]; i++) {
-            int my_off = fused->op_output_idx[i + ooff];
-            assert(
-                fused->op_output_source[i + ooff] == FusedOp::SOURCE_OUTPUT ||
-                (fused->op_output_source[i + ooff] == FusedOp::SOURCE_INPUT &&
-                 (old_op->op_type == OP_RESIDUAL_LAYERNORM ||
-                  old_op->op_type == OP_RESIDUAL_RMS_NORM ||
-                  old_op->op_type == OP_ADD_BIAS_RESIDUAL_LAYERNORM)));
-            if (fused->op_output_source[i + ooff] == FusedOp::SOURCE_OUTPUT) {
-              assert(fused->outputs[my_off]->region ==
-                     old_op->outputs[i]->region);
-            } else {
-              assert(fused->inputs[my_off]->region ==
-                     old_op->outputs[i]->region);
-            }
-          }
-          ioff += fused->op_num_inputs[op];
-          woff += fused->op_num_weights[op];
-          ooff += fused->op_num_outputs[op];
-        }
-      } else {
-        bool found = false;
-        for (size_t i = 0; i < old_operators.size(); i++) {
-          if (old_operators[i] == operators[l]) {
-            assert(!found);
-            found = true;
-          }
-        }
-        assert(found);
-      }
-    }
-    fprintf(stderr, "%zu operators after fusion...\n", operators.size());
-    for (size_t i = 0; i < operators.size(); i++) {
-      Op *op = operators[i];
-      printf("operator[%zu]: type(%s) guid(%lu)\n",
-             i,
-             get_operator_type_name(operators[i]->op_type).c_str(),
-             operators[i]->op_guid);
-      for (int j = 0; j < op->numInputs; j++) {
-        LogicalRegion handle = op->inputs[j]->region;
-        printf("\tinputs[%d] region(%d,%d,%d)\n",
-               j,
-               handle.get_index_space().get_id(),
-               handle.get_field_space().get_id(),
-               handle.get_tree_id());
-      }
-      for (int j = 0; j < op->numOutputs; j++) {
-        LogicalRegion handle = op->outputs[j]->region;
-        printf("\toutputs[%d] region(%d,%d,%d)\n",
-               j,
-               handle.get_index_space().get_id(),
-               handle.get_field_space().get_id(),
-               handle.get_tree_id());
-      }
-      for (int j = 0; j < op->numWeights; j++) {
-        LogicalRegion handle = op->weights[j]->region;
-        printf("\tweights[%d] region(%d,%d,%d)\n",
-               j,
-               handle.get_index_space().get_id(),
-               handle.get_field_space().get_id(),
-               handle.get_tree_id());
-      }
-    }
-  }
-  for (size_t i = 0; i < operators.size(); i++) {
-    Op *op = operators[i];
-    printf("operator[%zu]: type(%d)\n", i, operators[i]->op_type);
-    for (int j = 0; j < op->numInputs; j++) {
-      LogicalRegion handle = op->inputs[j]->region;
-      printf("\tinputs[%d] region(%d,%d,%d)\n",
-             j,
-             handle.get_index_space().get_id(),
-             handle.get_field_space().get_id(),
-             handle.get_tree_id());
-    }
-    for (int j = 0; j < op->numOutputs; j++) {
-      LogicalRegion handle = op->outputs[j]->region;
-      printf("\toutputs[%d] region(%d,%d,%d)\n",
-             j,
-             handle.get_index_space().get_id(),
-             handle.get_field_space().get_id(),
-             handle.get_tree_id());
-    }
-  }
-=======
->>>>>>> be28d718
 #ifdef FF_USE_NCCL
   for (size_t l = 0; l < operators.size(); l++) {
     // Only create nccl for allreduce and fusedop for inference
