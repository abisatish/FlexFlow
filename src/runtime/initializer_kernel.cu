/* Copyright 2019 Stanford
 *
 * Licensed under the Apache License, Version 2.0 (the "License");
 * you may not use this file except in compliance with the License.
 * You may obtain a copy of the License at
 *
 *     http://www.apache.org/licenses/LICENSE-2.0
 *
 * Unless required by applicable law or agreed to in writing, software
 * distributed under the License is distributed on an "AS IS" BASIS,
 * WITHOUT WARRANTIES OR CONDITIONS OF ANY KIND, either express or implied.
 * See the License for the specific language governing permissions and
 * limitations under the License.
 */

#include "initializer.h"
#include "accessor.h"
#include "model.h"
#include "cuda_helper.h"
#include <curand.h>
#include <random>
#include <ctime>

using namespace Legion;

void UniformInitializer::init_task(const Task* task,
                                   const std::vector<PhysicalRegion>& regions,
                                   Context ctx, Runtime* runtime)
{

  assert(regions.size() == task->regions.size());
  UniformInitializer* initializer = (UniformInitializer*) task->args;
  curandGenerator_t gen;
  curandCreateGenerator(&gen, CURAND_RNG_PSEUDO_DEFAULT);
  cudaStream_t stream;
  checkCUDA(get_legion_stream(&stream));
  curandSetStream(gen, stream);
  //fprintf(stderr, "seed = %d\n", initializer->seed);



  for (size_t i = 0; i < regions.size(); i++) {
    Domain domain = runtime->get_index_space_domain(
        ctx, task->regions[i].region.get_index_space());
    float* w;
    switch (domain.get_dim()) {
      case 0:
      {
        // Do not support 0-dim parameters
        assert(false);
        break;
      }
#define DIMFUNC(DIM) \
      case DIM: \
      { \
        TensorAccessorW<float, DIM> accW( \
            regions[i], task->regions[i], FID_DATA, ctx, runtime, false/*readOutput*/); \
        w = accW.ptr; \
        break; \
      }
      LEGION_FOREACH_N(DIMFUNC)
#undef DIMFUNC
      default:
      {
         assert(false);
         break;
      }
    }
    curandSetPseudoRandomGeneratorSeed(gen, initializer->seed);
    checkCUDA(curandGenerateUniform(gen, w, domain.get_volume()));
    scale_kernel<<<GET_BLOCKS(domain.get_volume()), CUDA_NUM_THREADS, 0, stream>>>(
        w, domain.get_volume(), initializer->min_val, initializer->max_val);
  }
  checkCUDA(cudaDeviceSynchronize());
  curandDestroyGenerator(gen);
}

template <int NDIM>
void init_task_inner(const Task *task, 
                     const std::vector<PhysicalRegion>& regions, 
                     Context ctx, 
                     Runtime* runtime, 
                     Domain const &domain, 
                     float *& w, float& scale) 
{
  TensorAccessorW<float, NDIM> accW(regions[0], task->regions[0],
      FID_DATA, ctx, runtime, false/*readOutput*/);
  w = accW.ptr;
  // reference: tensorflow code for computing fan_in/fan_out
  // https://github.com/tensorflow/tensorflow/blob/r2.0/tensorflow/python/ops/init_ops.py#L1415-L1439
  int num_dim = domain.get_dim();
  coord_t receptive_field_size = 1;
  for (int i = 2; i < num_dim; i++)
    receptive_field_size *= (accW.rect.hi[i] - accW.rect.lo[i] + 1);
  coord_t c_in = accW.rect.hi[1] - accW.rect.lo[1] + 1;
  coord_t c_out = accW.rect.hi[0] - accW.rect.lo[0] + 1;
  coord_t fan_in = c_in * receptive_field_size;
  coord_t fan_out = c_out * receptive_field_size;
  scale = sqrt(6.0 / (fan_in + fan_out));
}

void GlorotUniform::init_task(const Task* task,
                              const std::vector<PhysicalRegion>& regions,
                              Context ctx, Runtime* runtime)
{
  assert(regions.size() == 1);
  assert(task->regions.size() == 1);
  Domain domain = runtime->get_index_space_domain(
      ctx, task->regions[0].region.get_index_space());
  float* w;
  float scale = 0;
  switch (domain.get_dim()) {
    case 2:
    {
      TensorAccessorW<float, 2> accW(regions[0], task->regions[0],
          FID_DATA, ctx, runtime, false/*readOutput*/);
      w = accW.ptr;
      int outputDim = accW.rect.hi[1] - accW.rect.lo[1] + 1;
      int inputDim = accW.rect.hi[0] - accW.rect.lo[0] + 1;
      scale = sqrt(6.0 / (inputDim + outputDim));
      break;
    }
    case 3:
    {
      init_task_inner<3>(task, regions, ctx, runtime, domain, w, scale);
      break;
    }
    case 4:
    {
      init_task_inner<4>(task, regions, ctx, runtime, domain, w, scale);
      break;
    }
    case 5:
    {
      init_task_inner<5>(task, regions, ctx, runtime, domain, w, scale);
      break;
    }
    default:
      assert(false);
  }
  curandGenerator_t gen;
  curandCreateGenerator(&gen, CURAND_RNG_PSEUDO_DEFAULT);
  cudaStream_t stream;
  checkCUDA(get_legion_stream(&stream));
  checkCURAND(curandSetStream(gen, stream));

  GlorotUniform* initializer = (GlorotUniform*) task->args;
  curandSetPseudoRandomGeneratorSeed(gen, initializer->seed);
  fprintf(stderr, "seed = %d scale = %.4lf\n", initializer->seed, scale);
  checkCUDA(curandGenerateUniform(gen, w, domain.get_volume()));
  scale_kernel<<<GET_BLOCKS(domain.get_volume()), CUDA_NUM_THREADS, 0, stream>>>(
      w, domain.get_volume(), -scale, scale);
  checkCUDA(cudaDeviceSynchronize());
  curandDestroyGenerator(gen);
}


void NormInitializer::init_task(const Task* task,
                                const std::vector<PhysicalRegion>& regions,
                                Context ctx, Runtime* runtime)
{
  assert(regions.size() == 1);
  assert(task->regions.size() == 1);
  Domain domain = runtime->get_index_space_domain(
      ctx, task->regions[0].region.get_index_space());
  float* w;
  switch (domain.get_dim()) {
#define DIMFUNC(DIM) \
      case DIM: \
      { \
        TensorAccessorW<float, DIM> accW( \
            regions[0], task->regions[0], FID_DATA, ctx, runtime, false/*readOutput*/); \
        w = accW.ptr; \
        break; \
      }
      LEGION_FOREACH_N(DIMFUNC)
#undef DIMFUNC
    default:
      assert(false);
  }
  curandGenerator_t gen;
  curandCreateGenerator(&gen, CURAND_RNG_PSEUDO_DEFAULT);

  cudaStream_t stream;
  checkCUDA(get_legion_stream(&stream));
  checkCURAND(curandSetStream(gen, stream));

  NormInitializer* initializer = (NormInitializer*) task->args;
  //fprintf(stderr, "seed = %d\n", initializer->seed);
  curandSetPseudoRandomGeneratorSeed(gen, initializer->seed);
  //fprintf(stderr, "domain.volume() = %zu mean(%.4lf) var(%.4lf)\n",
  //    domain.get_volume(), initializer->mean, initializer->stddev);
  // FIXME: it seems curand has an internal bug with volume < 4
  // double check this later
  if (domain.get_volume() < 4) {
    std::default_random_engine generator;
    std::normal_distribution<float> distribution(
        initializer->mean, initializer->stddev);
    float* w_dram = (float*) malloc(domain.get_volume() * sizeof(float));
    for (size_t i = 0; i < domain.get_volume(); i++)
      w_dram[i] = distribution(generator);
    checkCUDA(cudaMemcpy(w, w_dram, sizeof(float) * domain.get_volume(),
                         cudaMemcpyHostToDevice));
    checkCUDA(cudaDeviceSynchronize());
    free(w_dram);
  } else {
    checkCURAND(curandGenerateNormal(gen, w, domain.get_volume(),
        initializer->mean, initializer->stddev));
    checkCUDA(cudaDeviceSynchronize());
  }
  curandDestroyGenerator(gen);
}

void ZeroInitializer::init_task(const Task* task,
                                const std::vector<PhysicalRegion>& regions,
                                Context ctx, Runtime* runtime)
{
  assert(regions.size() == task->regions.size());
  cudaStream_t stream;
  checkCUDA(get_legion_stream(&stream));
  for (size_t i = 0; i < regions.size(); i++) {
    Domain domain = runtime->get_index_space_domain(
        ctx, task->regions[i].region.get_index_space());
    float* w;
    switch (domain.get_dim()) {
#define DIMFUNC(DIM) \
      case DIM: \
      { \
        TensorAccessorW<float, DIM> accW( \
            regions[i], task->regions[i], FID_DATA, ctx, runtime, false/*readOutput*/); \
        w = accW.ptr; \
        break; \
      }
      LEGION_FOREACH_N(DIMFUNC)
#undef DIMFUNC
      default:
      {
         assert(false);
         break;
      }
    }
    assign_kernel<<<GET_BLOCKS(domain.get_volume()), CUDA_NUM_THREADS, 0, stream>>>(
        w, domain.get_volume(), 0.0f);
  }
  checkCUDA(cudaDeviceSynchronize());
}

void ConstantInitializer::init_task(const Task* task,
                                    const std::vector<PhysicalRegion>& regions,
                                    Context ctx, Runtime* runtime)
{
  ConstantInitializer* initializer = (ConstantInitializer*) task->args;
  assert(regions.size() == task->regions.size());
  cudaStream_t stream;
  checkCUDA(get_legion_stream(&stream));
  for (size_t i = 0; i < regions.size(); i++) {
    Domain domain = runtime->get_index_space_domain(
        ctx, task->regions[i].region.get_index_space());
    switch (initializer->data_type) {
      case DT_FLOAT:
      {
        float* w = helperGetTensorPointerWO<float>(
            regions[i], task->regions[i], FID_DATA, ctx, runtime);
        assign_kernel<<<GET_BLOCKS(domain.get_volume()), CUDA_NUM_THREADS>>>(
            w, domain.get_volume(), initializer->float_value);
        break;
      }
      case DT_INT64:
      {
        int64_t* w = helperGetTensorPointerWO<int64_t>(
            regions[i], task->regions[i], FID_DATA, ctx, runtime);
        assign_kernel<<<GET_BLOCKS(domain.get_volume()), CUDA_NUM_THREADS>>>(
            w, domain.get_volume(), initializer->int64_value);
        break;
      }
      case DT_INT32:
      {
        int* w = helperGetTensorPointerWO<int>(
            regions[i], task->regions[i], FID_DATA, ctx, runtime);
        assign_kernel<<<GET_BLOCKS(domain.get_volume()), CUDA_NUM_THREADS>>>(
            w, domain.get_volume(), initializer->int32_value);
        break;
      }
      default:
      {
        assert(false && "Unsupported Initialzier Type");
      }
    }
<<<<<<< HEAD
=======
    assign_kernel<<<GET_BLOCKS(domain.get_volume()), CUDA_NUM_THREADS, 0, stream>>>(
        w, domain.get_volume(), initializer->value);
>>>>>>> a87ad5fa
  }
  checkCUDA(cudaDeviceSynchronize());
}<|MERGE_RESOLUTION|>--- conflicted
+++ resolved
@@ -286,11 +286,6 @@
         assert(false && "Unsupported Initialzier Type");
       }
     }
-<<<<<<< HEAD
-=======
-    assign_kernel<<<GET_BLOCKS(domain.get_volume()), CUDA_NUM_THREADS, 0, stream>>>(
-        w, domain.get_volume(), initializer->value);
->>>>>>> a87ad5fa
   }
   checkCUDA(cudaDeviceSynchronize());
 }