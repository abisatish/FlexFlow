import os
import sys
from typing import Callable

sys.path.append("./align/")

from align_utils import TensorAlignmentData, align_tensors

BASE_DIR = "align/"


def prepend_dirname_fn(dirname: str) -> Callable[[str], str]:
    def f(filename):
        return os.path.join(dirname, filename)
    return f


def test_embedding():
    out_dir = os.path.join(BASE_DIR, "embedding", "out")
    expand = prepend_dirname_fn(out_dir)
    align_tensors(
        [
            TensorAlignmentData(
                "embedding_out",
                expand("ff_out.pt"),
                expand("torch_out.pt"),
            ),
            TensorAlignmentData(
                "embedding_out_grad",
                expand("ff_out_grad.pt"),
                expand("torch_out_grad.pt"),
            ),
            TensorAlignmentData(
                "embedding_weight_grad",
                expand("ff_weight_grad.pt"),
                expand("torch_weight_grad.pt"),
            ),
        ]
    )


def test_layernorm():
    out_dir = os.path.join(BASE_DIR, "layernorm", "out")
    expand = prepend_dirname_fn(out_dir)
    align_tensors(
        [
            TensorAlignmentData(
                "layernorm_out",
                expand("ff_out.pt"),
                expand("torch_out.pt"),
            ),
            TensorAlignmentData(
                "layernorm_out_grad",
                expand("ff_out_grad.pt"),
                expand("torch_out_grad.pt"),
            ),
            TensorAlignmentData(
                "layernorm_weight_grad",
                expand("ff_weight_grad.pt"),
                expand("torch_weight_grad.pt"),
            ),
            TensorAlignmentData(
                "layernorm_bias_grad",
                expand("ff_bias_grad.pt"),
                expand("torch_bias_grad.pt")
            )
        ]
    )


def test_view_embedding():
    out_dir = os.path.join(BASE_DIR, "view_embedding", "out")
    expand = prepend_dirname_fn(out_dir)
    align_tensors(
        [
            TensorAlignmentData(
                "embedding_out",
                expand("ff_out.pt"),
                expand("torch_out.pt"),
            ),
            TensorAlignmentData(
                "embedding_out_grad",
                expand("ff_out_grad.pt"),
                expand("torch_out_grad.pt"),
            ),
            TensorAlignmentData(
                "embedding_weight_grad",
                expand("ff_weight_grad.pt"),
                expand("torch_weight_grad.pt"),
            ),
        ]
    )


def test_getitem():
    out_dir = os.path.join(BASE_DIR, "getitem", "out")
    expand = prepend_dirname_fn(out_dir)
    align_tensors(
        [
            TensorAlignmentData(
                "getitem_out",
                expand("ff_out.pt"),
                expand("torch_out.pt"),
            ),
        ]
    )

def test_linear():
    out_dir = os.path.join(BASE_DIR, "linear", "out")
    expand = prepend_dirname_fn(out_dir)
    align_tensors(
        [
            TensorAlignmentData(
                "linear_out",
                expand("ff_out.pt"),
                expand("torch_out.pt"),
            ),
            TensorAlignmentData(
                "linear_out_grad",
                expand("ff_out_grad.pt"),
                expand("torch_out_grad.pt"),
            ),
            TensorAlignmentData(
                "linear_weight_grad",
                expand("ff_weight_grad.pt"),
                expand("torch_weight_grad.pt"),
            ),
            TensorAlignmentData(
                "linear_bias_grad",
                expand("ff_bias_grad.pt"),
                expand("torch_bias_grad.pt")
            )
          ]
    )

def test_conv2d():
    out_dir = os.path.join(BASE_DIR, "conv2d", "out")
    expand = prepend_dirname_fn(out_dir)
    align_tensors(
        [
            TensorAlignmentData(
                "conv2d_out",
                expand("ff_out.pt"),
                expand("torch_out.pt"),
            ),
            TensorAlignmentData(
                "conv2d_out_grad",
                expand("ff_out_grad.pt"),
                expand("torch_out_grad.pt"),
            ),
            TensorAlignmentData(
                "conv2d_weight_grad",
                expand("ff_weight_grad.pt"),
                expand("torch_weight_grad.pt"),
            ),
            TensorAlignmentData(
                "conv2d_bias_grad",
                expand("ff_bias_grad.pt"),
                expand("torch_bias_grad.pt")
            )
          ]
    )


def test_add():
    out_dir = os.path.join(BASE_DIR, "add", "out")
    expand = prepend_dirname_fn(out_dir)
    align_tensors(
        [
            TensorAlignmentData(
                "add_out",
                expand("ff_out.pt"),
                expand("torch_out.pt"),
            ),
            TensorAlignmentData(
                "add_out_grad",
                expand("ff_out_grad.pt"),
                expand("torch_out_grad.pt"),
            ),
        ]
    )

def test_subtract():
<<<<<<< HEAD
    out_dir = os.path.join(BASE_DIR, "subtract", "out")
=======
    _test_operator('subtract')


def test_multiply():
    _test_operator('multiply')


def test_pool2d():
    _test_operator('pool2d')


def test_reducesum():
    _test_operator('reducesum')


def test_reshape():
    _test_operator('reshape')


def test_flat():
    _test_operator('flat')


def test_sin():
    _test_operator('sin')


def test_transpose():
    _test_operator('transpose')


def test_exp():
    _test_operator('exp')


def test_cos():
    _test_operator('cos')


def test_scalar_add():
    _test_operator('scalar_add')


def test_scalar_sub():
    _test_operator('scalar_sub')


def test_scalar_multiply():
    _test_operator('scalar_multiply')


def test_scalar_truediv():
    _test_operator('scalar_truediv')


def test_relu():
    _test_operator('relu')


def test_sigmoid():
    _test_operator('sigmoid')


def test_tanh():
    _test_operator('tanh')


def test_identity():
    _test_operator('identity')
    
    
def test_linear():
    _test_operator('linear')
    
    
# def test_max():
#     _test_operator('max')
    
    
# def test_min():
#     _test_operator('min')
    
def test_gather():
    _test_operator('gather')


def _test_operator(operater_name):
    out_dir = os.path.join(BASE_DIR, operater_name)
>>>>>>> df458baa
    expand = prepend_dirname_fn(out_dir)
    align_tensors(
        [
            TensorAlignmentData(
                "subtract_out",
                expand("ff_out.pt"),
                expand("torch_out.pt"),
            ),
            TensorAlignmentData(
                "subtract_out_grad",
                expand("ff_out_grad.pt"),
                expand("torch_out_grad.pt"),
            ),
        ]
    )

def test_multiply():
    out_dir = os.path.join(BASE_DIR, "multiply", "out")
    expand = prepend_dirname_fn(out_dir)
    align_tensors(
        [
            TensorAlignmentData(
                "multiply_out",
                expand("ff_out.pt"),
                expand("torch_out.pt"),
            ),
            TensorAlignmentData(
                "multiply_out_grad",
                expand("ff_out_grad.pt"),
                expand("torch_out_grad.pt"),
            ),
        ]
    )<|MERGE_RESOLUTION|>--- conflicted
+++ resolved
@@ -181,9 +181,6 @@
     )
 
 def test_subtract():
-<<<<<<< HEAD
-    out_dir = os.path.join(BASE_DIR, "subtract", "out")
-=======
     _test_operator('subtract')
 
 
@@ -272,7 +269,6 @@
 
 def _test_operator(operater_name):
     out_dir = os.path.join(BASE_DIR, operater_name)
->>>>>>> df458baa
     expand = prepend_dirname_fn(out_dir)
     align_tensors(
         [
