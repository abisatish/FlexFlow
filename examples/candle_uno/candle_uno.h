--- conflicted
+++ resolved
@@ -20,7 +20,6 @@
 using namespace std;
 
 struct CandleConfig {
-<<<<<<< HEAD
   CandleConfig(void) {
     // Set default configurations here
     for (int i = 0; i < 3; i++)
@@ -38,9 +37,6 @@
     input_features["drug2.descriptors"] = "drug.descriptors";
     input_features["drug2.fingerprints"] = "drug.fingerprints";
   }
-=======
-  CandleConfig(void);
->>>>>>> 9b6e8f35
   vector<int> dense_layers, dense_feature_layers;
   map<string, int> feature_shapes;
   map<string, string> input_features;
