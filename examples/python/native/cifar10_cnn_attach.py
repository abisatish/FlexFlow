# Copyright 2020 Stanford University, Los Alamos National Laboratory
#
# Licensed under the Apache License, Version 2.0 (the "License");
# you may not use this file except in compliance with the License.
# You may obtain a copy of the License at
#
#     http://www.apache.org/licenses/LICENSE-2.0
#
# Unless required by applicable law or agreed to in writing, software
# distributed under the License is distributed on an "AS IS" BASIS,
# WITHOUT WARRANTIES OR CONDITIONS OF ANY KIND, either express or implied.
# See the License for the specific language governing permissions and
# limitations under the License.
#

from flexflow.core import *
from flexflow.keras.datasets import cifar10
from accuracy import ModelAccuracy

def next_batch(idx, x_train, input1, ffconfig, ffmodel):
  start = idx*ffconfig.get_batch_size()
  x_train_batch = x_train[start:start+ffconfig.get_batch_size(), :, :, :]
  print(x_train_batch.shape)

  # input1.inline_map(ffconfig)
  # input_array = input1.get_array(ffconfig, DataType.DT_FLOAT)
  # print(input_array.shape)
  # for i in range(0, ffconfig.get_batch_size()):
  #   for j in range(0, 3):
  #     for k in range(0, 32):
  #       for l in range(0, 32):
  #         input_array[i][j][k][l] = x_train_batch[i][j][k][l]
  # input1.inline_unmap(ffconfig)
  
  p_handle = ffi.new('flexflow_parameter_t *')
  p_handle.impl = input1.handle.impl
  input1_par = Parameter(p_handle[0])
  input1_par.set_weights(ffmodel, x_train_batch)

def next_batch_label(idx, x_train, input1, ffconfig):
  start = idx*ffconfig.get_batch_size()
  x_train_batch = x_train[start:start+ffconfig.get_batch_size(), :]
  print(x_train_batch.shape)

  input1.inline_map(ffconfig)
  input_array = input1.get_array(ffconfig, DataType.DT_INT32)
  print(input_array.shape)
  for i in range(0, ffconfig.get_batch_size()):
    for j in range(0, 1):
      input_array[i][j] = x_train_batch[i][j]
  input1.inline_unmap(ffconfig)

def top_level_task():
  ffconfig = FFConfig()
  alexnetconfig = NetConfig()
  print(alexnetconfig.dataset_path)
  ffconfig.parse_args()
  print("Python API batchSize(%d) workersPerNodes(%d) numNodes(%d)" %(ffconfig.get_batch_size(), ffconfig.get_workers_per_node(), ffconfig.get_num_nodes()))
  ffmodel = FFModel(ffconfig)

  dims_input = [ffconfig.get_batch_size(), 3, 32, 32]
  input_tensor = ffmodel.create_tensor(dims_input, DataType.DT_FLOAT)

  num_samples = 10000

  (x_train, y_train), (x_test, y_test) = cifar10.load_data(num_samples)

  x_train = x_train.astype('float32')
  x_train /= 255

  full_input_array = x_train
  print(full_input_array.__array_interface__["strides"])


  y_train = y_train.astype('int32')

  full_label_array = y_train

  print(full_input_array.__array_interface__["strides"])
  print(full_input_array.shape, full_label_array.shape)
  print(full_label_array.__array_interface__["strides"])

  t = ffmodel.conv2d(input_tensor, 32, 3, 3, 1, 1, 1, 1, ActiMode.AC_MODE_RELU)
  t = ffmodel.conv2d(t, 32, 3, 3, 1, 1, 1, 1, ActiMode.AC_MODE_RELU)
  t = ffmodel.pool2d(t, 2, 2, 2, 2, 0, 0,)
  t = ffmodel.conv2d(t, 64, 3, 3, 1, 1, 1, 1, ActiMode.AC_MODE_RELU)
  t = ffmodel.conv2d(t, 64, 3, 3, 1, 1, 1, 1, ActiMode.AC_MODE_RELU)
  t = ffmodel.pool2d(t, 2, 2, 2, 2, 0, 0)
  t = ffmodel.flat(t);
  t = ffmodel.dense(t, 512, ActiMode.AC_MODE_RELU)
  t = ffmodel.dense(t, 10)
  t = ffmodel.softmax(t)

  ffoptimizer = SGDOptimizer(ffmodel, 0.01)
  ffmodel.set_sgd_optimizer(ffoptimizer)
  ffmodel.compile(loss_type=LossType.LOSS_SPARSE_CATEGORICAL_CROSSENTROPY, metrics=[MetricsType.METRICS_ACCURACY, MetricsType.METRICS_SPARSE_CATEGORICAL_CROSSENTROPY])
  label_tensor = ffmodel.get_label_tensor()

  next_batch(0, x_train, input_tensor, ffconfig, ffmodel)
  next_batch_label(0, y_train, label_tensor, ffconfig)

  ffmodel.init_layers()

  epochs = ffconfig.get_epochs()

  ts_start = ffconfig.get_current_time()
  for epoch in range(0,epochs):
    ffmodel.reset_metrics()
    iterations = int(num_samples / ffconfig.get_batch_size())
    print(iterations, num_samples)
    ct = 0
    for iter in range(0, int(iterations)):
<<<<<<< HEAD
      next_batch(ct, x_train, input_tensor, ffconfig)
=======
      next_batch(ct, x_train, input_tensor, ffconfig, ffmodel)
>>>>>>> b0728713
      next_batch_label(ct, y_train, label_tensor, ffconfig)
      ct += 1
      ffconfig.begin_trace(111)
      ffmodel.forward()
      ffmodel.zero_gradients()
      ffmodel.backward()
      ffmodel.update()
      ffconfig.end_trace(111)

  ts_end = ffconfig.get_current_time()
  run_time = 1e-6 * (ts_end - ts_start);
  print("epochs %d, ELAPSED TIME = %.4fs, THROUGHPUT = %.2f samples/s\n" %(epochs, run_time, num_samples * epochs / run_time));

  perf_metrics = ffmodel.get_perf_metrics()
  accuracy = perf_metrics.get_accuracy()
  if accuracy < 0.3:
    assert 0, 'Check Accuracy'

  conv_2d1 = ffmodel.get_layer_by_id(0)
  cbias_tensor = conv_2d1.get_input_tensor()
  #cbias_tensor = conv_2d1.get_output_tensor()
  cbias_tensor.inline_map(ffconfig)
  cbias = cbias_tensor.get_flat_array(ffconfig, DataType.DT_FLOAT)
  print(cbias.shape)
  print(cbias)
  cbias_tensor.inline_unmap(ffconfig)

  label_tensor.inline_map(ffconfig)
  label_array = label_tensor.get_flat_array(ffconfig, DataType.DT_INT32)
  print(label_array.shape)
  # print(cbias)
  print(label_array)
  label_tensor.inline_unmap(ffconfig)


if __name__ == "__main__":
  print("cifar10 cnn attach")
  top_level_task()<|MERGE_RESOLUTION|>--- conflicted
+++ resolved
@@ -110,11 +110,7 @@
     print(iterations, num_samples)
     ct = 0
     for iter in range(0, int(iterations)):
-<<<<<<< HEAD
-      next_batch(ct, x_train, input_tensor, ffconfig)
-=======
       next_batch(ct, x_train, input_tensor, ffconfig, ffmodel)
->>>>>>> b0728713
       next_batch_label(ct, y_train, label_tensor, ffconfig)
       ct += 1
       ffconfig.begin_trace(111)
