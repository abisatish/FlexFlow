/* Copyright 2020 Stanford
 *
 * Licensed under the Apache License, Version 2.0 (the "License");
 * you may not use this file except in compliance with the License.
 * You may obtain a copy of the License at
 *
 *     http://www.apache.org/licenses/LICENSE-2.0
 *
 * Unless required by applicable law or agreed to in writing, software
 * distributed under the License is distributed on an "AS IS" BASIS,
 * WITHOUT WARRANTIES OR CONDITIONS OF ANY KIND, either express or implied.
 * See the License for the specific language governing permissions and
 * limitations under the License.
 */

#include "model.h"
#include "moe.h"
#include <sstream>
#include <fstream>
#include <string>

#define NUM_SAMPLES 60000
#define TRAIN_SAMPLES 60000
#define TEST_SAMPLES 0
#define MNIST_DIMS 28*28
#define CIFAR_DIMS 3*32*32
#define DATA_DIMS MNIST_DIMS
#define OUT_DIM 10


using namespace Legion;

LegionRuntime::Logger::Category log_app("MoE");


void parse_input_args(char **argv, int argc, MoeConfig& config)
{
  for (int i = 1; i < argc; i++) {
    if (!strcmp(argv[i], "--dataset")) {
      config.dataset_path = std::string(argv[++i]);
      continue;
    }
  }
}

void top_level_task(const Task* task,
                    const std::vector<PhysicalRegion>& regions,
                    Context ctx, Runtime* runtime)
{
  FFConfig ffConfig;
  MoeConfig moeConfig;
  {
    const InputArgs &command_args = HighLevelRuntime::get_input_args();
    char **argv = command_args.argv;
    int argc = command_args.argc;
    parse_input_args(argv, argc, moeConfig);
    log_app.print("batchSize(%d) workersPerNodes(%d) numNodes(%d)",
        ffConfig.batchSize, ffConfig.workersPerNode, ffConfig.numNodes);
  }
  FFModel ff(ffConfig);

  Tensor input;
  {
    const int dims[] = {ffConfig.batchSize, DATA_DIMS};
    input = ff.create_tensor<2>(dims, DT_FLOAT);
  }
  //Tensor label;
  //{
  //  const int dims[] = {ffConfig.batchSize, 1};
  //  label = ff.create_tensor<2>(dims, DT_INT32);
  //}

//-----------------------------------------------------------------

  int num_exp = 5;
  int num_select = 2;
  float alpha = 2.0f; // factor overhead tensor size for imbalance
  float lambda = 0.16f; // multiplier for load balance term

<<<<<<< HEAD
  // MoE model
  Tensor gate_preds = ff.dense(input, num_exp, AC_MODE_RELU);
=======
>>>>>>> 5eb0cc22

  // MoE model
  Tensor gate_preds = ff.dense(input, num_exp, AC_MODE_RELU);
  Tensor topK_output[2];
  ff.top_k(gate_preds, topK_output, num_select, false);

  Tensor exp_tensors[num_exp];
  ff.group_by(input, topK_output[1], exp_tensors, num_exp, alpha);

  Tensor agg_inputs[num_exp+3];
<<<<<<< HEAD
  agg_inputs[0] = ff.softmax(topK_output[0]); // gate preds
  agg_inputs[1] = topK_output[1]; // gate assign
  agg_inputs[2] = gate_preds; // full gate preds
  for(int i = 0; i < num_exp; i++) {
    agg_inputs[i+3] = ff.dense(exp_tensors[i], OUT_DIM, AC_MODE_RELU);
=======
  agg_inputs[0] = ff.softmax(topK_output[0]); /* gate preds */
  agg_inputs[1] = topK_output[1]; /* gate assign */
  agg_inputs[2] = gate_preds; /* full gate preds */
  for(int i = 0; i < num_exp; i++) {
    agg_inputs[i+3] = ff.dense(exp_tensors[i], out_dim, AC_MODE_RELU);
>>>>>>> 5eb0cc22
    agg_inputs[i+3] = ff.softmax(agg_inputs[i+3]);
  }

  Tensor coop_output = ff.aggregate(agg_inputs, num_exp, lambda);
<<<<<<< HEAD
  // ff.get_metrics();
  // Tensor final_pred = ff.aggregate_spec(agg_inputs, num_exp, lambda);

=======
  ff.get_metrics();
  Tensor final_pred = ff.aggregate_spec(agg_inputs, num_exp, lambda);
>>>>>>> 5eb0cc22

//-----------------------------------------------------------------

  Optimizer* optimizer = new SGDOptimizer(&ff, 0.001f);
  std::vector<MetricsType> metrics;
  metrics.push_back(METRICS_ACCURACY);
  metrics.push_back(METRICS_SPARSE_CATEGORICAL_CROSSENTROPY);
  ff.compile(optimizer, LOSS_SPARSE_CATEGORICAL_CROSSENTROPY, metrics);

  // Data Loader
  DataLoader data_loader(ff, moeConfig, input, ff.label_tensor);
  ff.init_layers();
  //Start timer
  {
    runtime->issue_execution_fence(ctx);
    TimingLauncher timer(MEASURE_MICRO_SECONDS);
    Future future = runtime->issue_timing_measurement(ctx, timer);
    future.get_void_result();
  }
  double ts_start = Realm::Clock::current_time_in_microseconds();
  for (int epoch = 0; epoch < ffConfig.epochs; epoch++) {
    data_loader.reset();
    ff.reset_metrics();
    int iterations = TRAIN_SAMPLES / ffConfig.batchSize;

    for (int iter = 0; iter < iterations; iter++) {
      data_loader.next_batch(ff);
      // if (epoch > 0)
      //   runtime->begin_trace(ctx, 111/*trace_id*/); // TODO: because CPU. disable until then
      ff.forward();
      ff.zero_gradients();
      ff.backward();
      ff.update();
      // if (epoch > 0)
      //   runtime->end_trace(ctx, 111/*trace_id*/); // TODO: warning: this time graph different
    }

    ff.reset_metrics();
    iterations = TEST_SAMPLES / ffConfig.batchSize;
    for (int iter = 0; iter < iterations; iter++) {
      data_loader.next_batch(ff);
      ff.forward();
      ff.backward();
    }

  }
  // End timer
  {
    runtime->issue_execution_fence(ctx);
    TimingLauncher timer(MEASURE_MICRO_SECONDS);
    Future future = runtime->issue_timing_measurement(ctx, timer);
    future.get_void_result();
  }
  double ts_end = Realm::Clock::current_time_in_microseconds();
  double run_time = 1e-6 * (ts_end - ts_start);
  printf("ELAPSED TIME = %.4fs, THROUGHPUT = %.2f samples/s\n", run_time,
         TRAIN_SAMPLES * ffConfig.epochs / run_time);
}


DataLoader::DataLoader(FFModel& ff, const MoeConfig& moe,
                       Tensor input, Tensor label)
{
  num_samples = NUM_SAMPLES;

  Context ctx = ff.config.lg_ctx;
  Runtime* runtime = ff.config.lg_hlr;

  // Create full input
  {
    batch_input = input;
    const int dims[] = {NUM_SAMPLES, input.adim[0]};
    full_input = ff.create_tensor<2>(dims, DT_FLOAT);
  }
  // Create full label
  {
    batch_label = label;
    const int dims[] = {NUM_SAMPLES, label.adim[0]};
    full_label = ff.create_tensor<2>(dims, DT_INT32);
  }

  // Load entire dataset
  // TODO: Use index launcher instead of task launcher
  const MoeConfig* ptr = &moe;
  TaskLauncher launcher(CUSTOM_CPU_TASK_ID_1,
      TaskArgument(&ptr, sizeof(MoeConfig*)));
  // regions[0]: full_input
  launcher.add_region_requirement(
      RegionRequirement(full_input.region, WRITE_ONLY,
                        EXCLUSIVE, full_input.region,
                        MAP_TO_ZC_MEMORY));
  launcher.add_field(0, FID_DATA);
  // regions[1]: full_label
  launcher.add_region_requirement(
      RegionRequirement(full_label.region, WRITE_ONLY,
                        EXCLUSIVE, full_label.region,
                        MAP_TO_ZC_MEMORY));
  launcher.add_field(1, FID_DATA);

  runtime->execute_task(ctx, launcher);
  reset();
  next_batch(ff);
}

__inline__
int calc_offset(int c, int y, int x, int yscale, int xscale)
{
  return (c * yscale * xscale + y * xscale + x);
}


// =================================================
//                    Load MNIST
// =================================================

/* NOTE: Download files from http://yann.lecun.com/exdb/mnist/, unpack to
this directory (Flexflow/examples/cpp/try_out) */


void read_cifar100(float* input_ptr, int* label_ptr) {
  std::ifstream file;
  file.open("train.bin", std::ios::in | std::ios::binary | std::ios::ate);
  if (!file) {
      std::cout << "Error opening CIFAR100 train data file" << std::endl;
      return;
  }

  file.seekg(0, std::ios::beg);

  // each sample: <1 x coarse label><1 x fine label><3072 x pixel>
  for(std::size_t i = 0; i < NUM_SAMPLES; i++) {
    unsigned char temp = 0;
    file.read((char*)&temp, sizeof(temp)); // coarse label, skip
    file.read((char*)&temp, sizeof(temp));
    label_ptr[i] = temp;
    for(std::size_t j = 0; j < 3072; ++j) {
      file.read((char*)&temp, sizeof(temp));
      input_ptr[i*3072 + j] = (float)temp/255.0f;
    }
  }

  file.close();
}



int reverseInt (int i)
{
    unsigned char c1, c2, c3, c4;

    c1 = i & 255;
    c2 = (i >> 8) & 255;
    c3 = (i >> 16) & 255;
    c4 = (i >> 24) & 255;

    return ((int)c1 << 24) + ((int)c2 << 16) + ((int)c3 << 8) + c4;
}


void read_mnist(float* input_ptr, int* label_ptr)
{
  // read inputs
  std::ifstream input("train-images-idx3-ubyte", std::ios::binary);
  if (input.is_open())
  {
    int magic_number=0;
    int number_of_images=0;
    int n_rows=0;
    int n_cols=0;
    input.read((char*)&magic_number,sizeof(magic_number));
    magic_number= reverseInt(magic_number);
    input.read((char*)&number_of_images,sizeof(number_of_images));
    number_of_images = reverseInt(number_of_images);
    input.read((char*)&n_rows,sizeof(n_rows));
    n_rows= reverseInt(n_rows);
    input.read((char*)&n_cols,sizeof(n_cols));
    n_cols= reverseInt(n_cols);

    for(int i = 0; i < number_of_images; i++) {
      for(int r = 0; r < n_rows; r++) {
        for(int c = 0; c < n_cols; c++) {
          unsigned char temp=0;
          input.read((char*)&temp,sizeof(temp));
          input_ptr[i*n_rows*n_cols + r*n_cols + c] = (float)temp/255.0f;
        }
      }
    }
  }
  else {
    assert(false);
  }

  // read labels
  std::ifstream labels("train-labels-idx1-ubyte", std::ios::binary);
  if (labels.is_open())
  {
    int magic_number=0;
    int number_of_images=0;
    labels.read((char*)&magic_number,sizeof(magic_number));
    magic_number= reverseInt(magic_number);
    labels.read((char*)&number_of_images,sizeof(number_of_images));
<<<<<<< HEAD
    number_of_images = reverseInt(number_of_images);
=======
    number_of_images= reverseInt(number_of_images);
>>>>>>> 5eb0cc22

    for(int i = 0; i < number_of_images; i++) {
      unsigned char temp = 0;
      labels.read((char*)&temp, sizeof(temp));
      label_ptr[i] = temp;
    }
  }
  else {
    assert(false);
  }
}


void DataLoader::load_entire_dataset(const Task *task,
  const std::vector<PhysicalRegion> &regions,
  Context ctx, Runtime* runtime)
{
  //const MoeConfig* conf = *((MoeConfig**)task->args);
  assert(regions.size() == 2);
  assert(task->regions.size() == regions.size());

  // get input and label pointer
  const AccessorWO<float, 2> acc_input(regions[0], FID_DATA);
  const AccessorWO<int, 2> acc_label(regions[1], FID_DATA);
  Rect<2> rect_input = runtime->get_index_space_domain(
      ctx, task->regions[0].region.get_index_space());
  assert(acc_input.accessor.is_dense_arbitrary(rect_input));
  Rect<2> rect_label = runtime->get_index_space_domain(
      ctx, task->regions[1].region.get_index_space());
  assert(acc_label.accessor.is_dense_arbitrary(rect_label));
  float* input_ptr = acc_input.ptr(rect_input.lo);
  int* label_ptr = acc_label.ptr(rect_label.lo);

  read_mnist(input_ptr, label_ptr);
  log_app.print("finish loading data\n");
}


void DataLoader::next_batch(FFModel& ff)
{
  Context ctx = ff.config.lg_ctx;
  Runtime* runtime = ff.config.lg_hlr;
  // Load input
  {
    IndexSpaceT<2> task_is = IndexSpaceT<2>(ff.get_or_create_task_is(2, ""));
    Rect<2> rect = runtime->get_index_space_domain(ctx, task_is);
    ArgumentMap argmap;
    int idx = next_index;
    for (PointInRectIterator<2> it(rect); it(); it++) {
      SampleIdxs meta;
      assert(ff.config.batchSize % (rect.hi[1] - rect.lo[1] + 1) == 0);
      meta.num_samples = ff.config.batchSize / (rect.hi[1] - rect.lo[1] + 1);
      for (int i = 0; i < meta.num_samples; i++)
        meta.idxs[i] = idx++;
      argmap.set_point(*it, TaskArgument(&meta, sizeof(SampleIdxs)));
    }
    IndexLauncher launcher(CUSTOM_GPU_TASK_ID_1, task_is,
                           TaskArgument(NULL,0), argmap,
                           Predicate::TRUE_PRED, false/*must*/, 0/*mapper_id*/,
                           FFConfig::get_hash_id(""));
    launcher.add_region_requirement(
        RegionRequirement(full_input.region, 0/*projection id*/,
                          READ_ONLY, EXCLUSIVE, full_input.region,
                          MAP_TO_ZC_MEMORY));
    launcher.add_field(0, FID_DATA);
    launcher.add_region_requirement(
        RegionRequirement(batch_input.part, 0/*projection id*/,
                          WRITE_ONLY, EXCLUSIVE, batch_input.region));
    launcher.add_field(1, FID_DATA);
    runtime->execute_index_space(ctx, launcher);
  }
  // Load label
  {
    IndexSpaceT<2> task_is = IndexSpaceT<2>(ff.get_or_create_task_is(2, ""));
    Rect<2> rect = runtime->get_index_space_domain(ctx, task_is);
    ArgumentMap argmap;
    int idx = next_index;
    for (PointInRectIterator<2> it(rect); it(); it++) {
      SampleIdxs meta;
      assert(ff.config.batchSize % (rect.hi[1] - rect.lo[1] + 1) == 0);
      meta.num_samples = ff.config.batchSize / (rect.hi[1] - rect.lo[1] + 1);
      for (int i = 0; i < meta.num_samples; i++)
        meta.idxs[i] = idx++;
      argmap.set_point(*it, TaskArgument(&meta, sizeof(SampleIdxs)));
    }
    IndexLauncher launcher(CUSTOM_GPU_TASK_ID_2, task_is,
                           TaskArgument(NULL,0), argmap,
                           Predicate::TRUE_PRED, false/*must*/, 0/*mapper_id*/,
                           FFConfig::get_hash_id(""));
    launcher.add_region_requirement(
        RegionRequirement(full_label.region, 0/*projection id*/,
                          READ_ONLY, EXCLUSIVE, full_label.region,
                          MAP_TO_ZC_MEMORY));
    launcher.add_field(0, FID_DATA);
    launcher.add_region_requirement(
        RegionRequirement(batch_label.part, 0/*projection id*/,
                          WRITE_ONLY, EXCLUSIVE, batch_label.region));
    launcher.add_field(1, FID_DATA);
    runtime->execute_index_space(ctx, launcher);
  }
  next_index += ff.config.batchSize;
}

void DataLoader::reset()
{
  next_index = 0;
}

void register_custom_tasks()
{
  // Load entire dataset
  {
    TaskVariantRegistrar registrar(CUSTOM_CPU_TASK_ID_1, "Load Entire Dataset");
    registrar.add_constraint(ProcessorConstraint(Processor::LOC_PROC));
    registrar.set_leaf();
    Runtime::preregister_task_variant<DataLoader::load_entire_dataset>(
        registrar, "Load Entire Dataset Task");
  }
  // Load input
  {
    TaskVariantRegistrar registrar(CUSTOM_GPU_TASK_ID_1, "Load Inputs");
    registrar.add_constraint(ProcessorConstraint(Processor::TOC_PROC));
    registrar.set_leaf();
    Runtime::preregister_task_variant<DataLoader::load_input>(
        registrar, "Load Input Task");
  }
  // Load label
  {
    TaskVariantRegistrar registrar(CUSTOM_GPU_TASK_ID_2, "Load Labels");
    registrar.add_constraint(ProcessorConstraint(Processor::TOC_PROC));
    registrar.set_leaf();
    Runtime::preregister_task_variant<DataLoader::load_label>(
        registrar, "Load Label Task");
  }
}<|MERGE_RESOLUTION|>--- conflicted
+++ resolved
@@ -77,11 +77,6 @@
   float alpha = 2.0f; // factor overhead tensor size for imbalance
   float lambda = 0.16f; // multiplier for load balance term
 
-<<<<<<< HEAD
-  // MoE model
-  Tensor gate_preds = ff.dense(input, num_exp, AC_MODE_RELU);
-=======
->>>>>>> 5eb0cc22
 
   // MoE model
   Tensor gate_preds = ff.dense(input, num_exp, AC_MODE_RELU);
@@ -92,31 +87,17 @@
   ff.group_by(input, topK_output[1], exp_tensors, num_exp, alpha);
 
   Tensor agg_inputs[num_exp+3];
-<<<<<<< HEAD
   agg_inputs[0] = ff.softmax(topK_output[0]); // gate preds
   agg_inputs[1] = topK_output[1]; // gate assign
   agg_inputs[2] = gate_preds; // full gate preds
   for(int i = 0; i < num_exp; i++) {
     agg_inputs[i+3] = ff.dense(exp_tensors[i], OUT_DIM, AC_MODE_RELU);
-=======
-  agg_inputs[0] = ff.softmax(topK_output[0]); /* gate preds */
-  agg_inputs[1] = topK_output[1]; /* gate assign */
-  agg_inputs[2] = gate_preds; /* full gate preds */
-  for(int i = 0; i < num_exp; i++) {
-    agg_inputs[i+3] = ff.dense(exp_tensors[i], out_dim, AC_MODE_RELU);
->>>>>>> 5eb0cc22
     agg_inputs[i+3] = ff.softmax(agg_inputs[i+3]);
   }
 
   Tensor coop_output = ff.aggregate(agg_inputs, num_exp, lambda);
-<<<<<<< HEAD
-  // ff.get_metrics();
-  // Tensor final_pred = ff.aggregate_spec(agg_inputs, num_exp, lambda);
-
-=======
   ff.get_metrics();
   Tensor final_pred = ff.aggregate_spec(agg_inputs, num_exp, lambda);
->>>>>>> 5eb0cc22
 
 //-----------------------------------------------------------------
 
@@ -318,11 +299,7 @@
     labels.read((char*)&magic_number,sizeof(magic_number));
     magic_number= reverseInt(magic_number);
     labels.read((char*)&number_of_images,sizeof(number_of_images));
-<<<<<<< HEAD
     number_of_images = reverseInt(number_of_images);
-=======
-    number_of_images= reverseInt(number_of_images);
->>>>>>> 5eb0cc22
 
     for(int i = 0; i < number_of_images; i++) {
       unsigned char temp = 0;
